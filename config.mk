--- conflicted
+++ resolved
@@ -105,11 +105,7 @@
 
 # Also bump lib/mosquitto.h, CMakeLists.txt,
 # installer/mosquitto.nsi, installer/mosquitto64.nsi
-<<<<<<< HEAD
-VERSION=1.5.6
-=======
 VERSION=1.5.7
->>>>>>> a2d4535d
 
 # Client library SO version. Bump if incompatible API/ABI changes are made.
 SOVERSION=1
