--- conflicted
+++ resolved
@@ -151,122 +151,7 @@
 	}
 }
 
-<<<<<<< HEAD
-=======
-static struct sub__token *sub__topic_append(struct sub__token **tail, struct sub__token **topics, char *topic)
-{
-	struct sub__token *new_topic;
-
-	if(!topic){
-		return NULL;
-	}
-	new_topic = mosquitto__malloc(sizeof(struct sub__token));
-	if(!new_topic){
-		return NULL;
-	}
-	new_topic->next = NULL;
-	new_topic->topic_len = strlen(topic);
-	new_topic->topic = mosquitto__malloc(new_topic->topic_len+1);
-	if(!new_topic->topic){
-		mosquitto__free(new_topic);
-		return NULL;
-	}
-	strncpy(new_topic->topic, topic, new_topic->topic_len+1);
-
-	if(*tail){
-		(*tail)->next = new_topic;
-		*tail = (*tail)->next;
-	}else{
-		*topics = new_topic;
-		*tail = new_topic;
-	}
-	return new_topic;
-}
-
-static int sub__topic_tokenise(const char *subtopic, struct sub__token **topics)
-{
-	struct sub__token *new_topic, *tail = NULL;
-	int len;
-	int start, stop, tlen;
-	int i;
-	char *topic;
-	int count = 0;
-
-	assert(subtopic);
-	assert(topics);
-
-	if(subtopic[0] != '$'){
-		new_topic = sub__topic_append(&tail, topics, "");
-		if(!new_topic) goto cleanup;
-	}
-
-	len = strlen(subtopic);
-
-	if(subtopic[0] == '/'){
-		new_topic = sub__topic_append(&tail, topics, "");
-		if(!new_topic) goto cleanup;
-
-		start = 1;
-	}else{
-		start = 0;
-	}
-
-	stop = 0;
-	for(i=start; i<len+1; i++){
-		if(subtopic[i] == '/' || subtopic[i] == '\0'){
-			stop = i;
-			count++;
-
-			if(start != stop){
-				tlen = stop-start;
-
-				topic = mosquitto__malloc(tlen+1);
-				if(!topic) goto cleanup;
-				memcpy(topic, &subtopic[start], tlen);
-				topic[tlen] = '\0';
-				new_topic = sub__topic_append(&tail, topics, topic);
-				mosquitto__free(topic);
-			}else{
-				new_topic = sub__topic_append(&tail, topics, "");
-			}
-			if(!new_topic) goto cleanup;
-			start = i+1;
-		}
-	}
-
-	if(count > TOPIC_HIERARCHY_LIMIT){
-		/* Set limit on hierarchy levels, to restrict stack usage. */
-		goto cleanup;
-	}
-
-	return MOSQ_ERR_SUCCESS;
-
-cleanup:
-	tail = *topics;
-	*topics = NULL;
-	while(tail){
-		mosquitto__free(tail->topic);
-		new_topic = tail->next;
-		mosquitto__free(tail);
-		tail = new_topic;
-	}
-	return 1;
-}
-
-static void sub__topic_tokens_free(struct sub__token *tokens)
-{
-	struct sub__token *tail;
-
-	while(tokens){
-		tail = tokens->next;
-		mosquitto__free(tokens->topic);
-		mosquitto__free(tokens);
-		tokens = tail;
-	}
-}
-
-
->>>>>>> 70cc79a6
+
 static int sub__add_leaf(struct mosquitto *context, int qos, uint32_t identifier, int options, struct mosquitto__subleaf **head, struct mosquitto__subleaf **newleaf)
 {
 	struct mosquitto__subleaf *leaf;
@@ -944,158 +829,4 @@
 
 		sub__tree_print(branch->children, level+1);
 	}
-}
-<<<<<<< HEAD
-=======
-
-static int retain__process(struct mosquitto_db *db, struct mosquitto__subhier *branch, struct mosquitto *context, int sub_qos, uint32_t subscription_identifier, time_t now)
-{
-	int rc = 0;
-	int qos;
-	uint16_t mid;
-	mosquitto_property *properties = NULL;
-	struct mosquitto_msg_store *retained;
-
-	if(branch->retained->message_expiry_time > 0 && now >= branch->retained->message_expiry_time){
-		db__msg_store_ref_dec(db, &branch->retained);
-		branch->retained = NULL;
-#ifdef WITH_SYS_TREE
-		db->retained_count--;
-#endif
-		return MOSQ_ERR_SUCCESS;
-	}
-
-	retained = branch->retained;
-
-	rc = mosquitto_acl_check(db, context, retained->topic, retained->payloadlen, UHPA_ACCESS(retained->payload, retained->payloadlen),
-			retained->qos, retained->retain, MOSQ_ACL_READ);
-	if(rc == MOSQ_ERR_ACL_DENIED){
-		return MOSQ_ERR_SUCCESS;
-	}else if(rc != MOSQ_ERR_SUCCESS){
-		return rc;
-	}
-
-	/* Check for original source access */
-	if(db->config->check_retain_source && retained->origin != mosq_mo_broker && retained->source_id){
-		struct mosquitto retain_ctxt;
-		memset(&retain_ctxt, 0, sizeof(struct mosquitto));
-
-		retain_ctxt.id = retained->source_id;
-		retain_ctxt.username = retained->source_username;
-		retain_ctxt.listener = retained->source_listener;
-
-		rc = acl__find_acls(db, &retain_ctxt);
-		if(rc) return rc;
-
-		rc = mosquitto_acl_check(db, &retain_ctxt, retained->topic, retained->payloadlen, UHPA_ACCESS(retained->payload, retained->payloadlen),
-				retained->qos, retained->retain, MOSQ_ACL_WRITE);
-		if(rc == MOSQ_ERR_ACL_DENIED){
-			return MOSQ_ERR_SUCCESS;
-		}else if(rc != MOSQ_ERR_SUCCESS){
-			return rc;
-		}
-	}
-
-	if (db->config->upgrade_outgoing_qos){
-		qos = sub_qos;
-	} else {
-		qos = retained->qos;
-		if(qos > sub_qos) qos = sub_qos;
-	}
-	if(qos > 0){
-		mid = mosquitto__mid_generate(context);
-	}else{
-		mid = 0;
-	}
-	if(subscription_identifier > 0){
-		mosquitto_property_add_varint(&properties, MQTT_PROP_SUBSCRIPTION_IDENTIFIER, subscription_identifier);
-	}
-	return db__message_insert(db, context, mid, mosq_md_out, qos, true, retained, properties);
-}
-
-static int retain__search(struct mosquitto_db *db, struct mosquitto__subhier *subhier, struct sub__token *tokens, struct mosquitto *context, const char *sub, int sub_qos, uint32_t subscription_identifier, time_t now, int level)
-{
-	struct mosquitto__subhier *branch, *branch_tmp;
-	int flag = 0;
-
-	if(!strcmp(tokens->topic, "#") && !tokens->next){
-		HASH_ITER(hh, subhier->children, branch, branch_tmp){
-			/* Set flag to indicate that we should check for retained messages
-			 * on "foo" when we are subscribing to e.g. "foo/#" and then exit
-			 * this function and return to an earlier retain__search().
-			 */
-			flag = -1;
-			if(branch->retained){
-				retain__process(db, branch, context, sub_qos, subscription_identifier, now);
-			}
-			if(branch->children){
-				retain__search(db, branch, tokens, context, sub, sub_qos, subscription_identifier, now, level+1);
-			}
-		}
-	}else{
-		if(!strcmp(tokens->topic, "+")){
-			HASH_ITER(hh, subhier->children, branch, branch_tmp){
-				if(tokens->next){
-					if(retain__search(db, branch, tokens->next, context, sub, sub_qos, subscription_identifier, now, level+1) == -1
-							|| (tokens->next && !strcmp(tokens->next->topic, "#") && level>0)){
-
-						if(branch->retained){
-							retain__process(db, branch, context, sub_qos, subscription_identifier, now);
-						}
-					}
-				}else{
-					if(branch->retained){
-						retain__process(db, branch, context, sub_qos, subscription_identifier, now);
-					}
-				}
-			}
-		}else{
-			HASH_FIND(hh, subhier->children, tokens->topic, tokens->topic_len, branch);
-			if(branch){
-				if(tokens->next){
-					if(retain__search(db, branch, tokens->next, context, sub, sub_qos, subscription_identifier, now, level+1) == -1
-							|| (tokens->next && !strcmp(tokens->next->topic, "#") && level>0)){
-
-						if(branch->retained){
-							retain__process(db, branch, context, sub_qos, subscription_identifier, now);
-						}
-					}
-				}else{
-					if(branch->retained){
-						retain__process(db, branch, context, sub_qos, subscription_identifier, now);
-					}
-				}
-			}
-		}
-	}
-	return flag;
-}
-
-int sub__retain_queue(struct mosquitto_db *db, struct mosquitto *context, const char *sub, int sub_qos, uint32_t subscription_identifier)
-{
-	struct mosquitto__subhier *subhier;
-	struct sub__token *tokens = NULL, *tail;
-	time_t now;
-
-	assert(db);
-	assert(context);
-	assert(sub);
-
-	if(sub__topic_tokenise(sub, &tokens)) return 1;
-
-	HASH_FIND(hh, db->subs, tokens->topic, tokens->topic_len, subhier);
-
-	if(subhier){
-		now = time(NULL);
-		retain__search(db, subhier, tokens, context, sub, sub_qos, subscription_identifier, now, 0);
-	}
-	while(tokens){
-		tail = tokens->next;
-		mosquitto__free(tokens->topic);
-		mosquitto__free(tokens);
-		tokens = tail;
-	}
-
-	return MOSQ_ERR_SUCCESS;
-}
->>>>>>> 70cc79a6
+}