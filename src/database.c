--- conflicted
+++ resolved
@@ -464,13 +464,8 @@
 #endif
 
 #ifdef WITH_WEBSOCKETS
-<<<<<<< HEAD
-	if(context->wsi){
+	if(context->wsi && rc == 0){
 		return db__message_write(db, context);
-=======
-	if(context->wsi && rc == 0){
-		return mqtt3_db_message_write(db, context);
->>>>>>> d71db835
 	}else{
 		return rc;
 	}
