/*
Copyright (c) 2009-2015 Roger Light <roger@atchoo.org>

All rights reserved. This program and the accompanying materials
are made available under the terms of the Eclipse Public License v1.0
and Eclipse Distribution License v1.0 which accompany this distribution.
 
The Eclipse Public License is available at
   http://www.eclipse.org/legal/epl-v10.html
and the Eclipse Distribution License is available at
  http://www.eclipse.org/org/documents/edl-v10.php.
 
Contributors:
   Roger Light - initial implementation and documentation.
*/

#include <config.h>

#include <limits.h>
#include <stdio.h>
#include <stdlib.h>
#include <string.h>
#include <errno.h>

#ifdef WIN32
#else
#  include <dirent.h>
#endif

#ifndef WIN32
#  include <netdb.h>
#  include <sys/socket.h>
#else
#  include <winsock2.h>
#  include <ws2tcpip.h>
#endif

#if !defined(WIN32) && !defined(__CYGWIN__)
#  include <sys/syslog.h>
#endif

#include "mosquitto_broker.h"
#include "memory_mosq.h"
#include "tls_mosq.h"
#include "util_mosq.h"
#include "mqtt3_protocol.h"

struct config_recurse {
	int log_dest;
	int log_dest_set;
	int log_type;
	int log_type_set;
	int max_inflight_messages;
	int max_queued_messages;
};

#if defined(WIN32) || defined(__CYGWIN__)
#include <windows.h>
extern SERVICE_STATUS_HANDLE service_handle;
#endif

static int conf__parse_bool(char **token, const char *name, bool *value, char *saveptr);
static int conf__parse_int(char **token, const char *name, int *value, char *saveptr);
static int conf__parse_string(char **token, const char *name, char **value, char *saveptr);
static int config__read_file(struct mosquitto__config *config, bool reload, const char *file, struct config_recurse *config_tmp, int level, int *lineno);
static int config__check(struct mosquitto__config *config);

static int conf__attempt_resolve(const char *host, const char *text, int log, const char *msg)
{
	struct addrinfo gai_hints;
	struct addrinfo *gai_res;
	int rc;

	memset(&gai_hints, 0, sizeof(struct addrinfo));
	gai_hints.ai_family = PF_UNSPEC;
	gai_hints.ai_flags = AI_ADDRCONFIG;
	gai_hints.ai_socktype = SOCK_STREAM;
	gai_res = NULL;
	rc = getaddrinfo(host, NULL, &gai_hints, &gai_res);
	if(gai_res){
		freeaddrinfo(gai_res);
	}
	if(rc != 0){
#ifndef WIN32
		if(rc == EAI_SYSTEM){
			if(errno == ENOENT){
				log__printf(NULL, log, "%s: Unable to resolve %s %s.", msg, text, host);
			}else{
				log__printf(NULL, log, "%s: Error resolving %s: %s.", msg, text, strerror(errno));
			}
		}else{
			log__printf(NULL, log, "%s: Error resolving %s: %s.", msg, text, gai_strerror(rc));
		}
#else
		if(rc == WSAHOST_NOT_FOUND){
			log__printf(NULL, log, "%s: Error resolving %s.", msg, text);
		}
#endif
		return MOSQ_ERR_INVAL;
	}
	return MOSQ_ERR_SUCCESS;
}

static void config__init_reload(struct mosquitto__config *config)
{
	int i;
	int j;
	struct mosquitto__auth_plugin_config *plug;

	/* Set defaults */
	mosquitto__free(config->acl_file);
	config->acl_file = NULL;
	config->allow_anonymous = true;
	config->allow_duplicate_messages = false;
	config->allow_zero_length_clientid = true;
	config->auto_id_prefix = NULL;
	config->auto_id_prefix_len = 0;
	config->autosave_interval = 1800;
	config->autosave_on_changes = false;
	mosquitto__free(config->clientid_prefixes);
	config->connection_messages = true;
	config->clientid_prefixes = NULL;
	if(config->log_fptr){
		fclose(config->log_fptr);
		config->log_fptr = NULL;
	}
	mosquitto__free(config->log_file);
	config->log_file = NULL;

#if defined(WIN32) || defined(__CYGWIN__)
	if(service_handle){
		/* This is running as a Windows service. Default to no logging. Using
		 * stdout/stderr is forbidden because the first clients to connect will
		 * get log information sent to them for some reason. */
		config->log_dest = MQTT3_LOG_NONE;
	}else{
		config->log_dest = MQTT3_LOG_STDERR;
	}
#else
	config->log_facility = LOG_DAEMON;
	config->log_dest = MQTT3_LOG_STDERR;
	if(config->verbose){
		config->log_type = INT_MAX;
	}else{
		config->log_type = MOSQ_LOG_ERR | MOSQ_LOG_WARNING | MOSQ_LOG_NOTICE | MOSQ_LOG_INFO;
	}
#endif
	config->log_timestamp = true;
	mosquitto__free(config->password_file);
	config->password_file = NULL;
	config->persistence = false;
	mosquitto__free(config->persistence_location);
	config->persistence_location = NULL;
	mosquitto__free(config->persistence_file);
	config->persistence_file = NULL;
	config->persistent_client_expiration = 0;
	mosquitto__free(config->psk_file);
	config->psk_file = NULL;
	config->queue_qos0_messages = false;
	config->sys_interval = 10;
	config->upgrade_outgoing_qos = false;
	if(config->auth_plugins){
		for(i=0; i<config->auth_plugin_count; i++){
			plug = &config->auth_plugins[i];
			mosquitto__free(plug->path);
			plug->path = NULL;

			if(plug->options){
				for(j=0; j<plug->option_count; j++){
					mosquitto__free(plug->options[j].key);
					mosquitto__free(plug->options[j].value);
				}
				mosquitto__free(plug->options);
				plug->options = NULL;
				plug->option_count = 0;
			}
		}
		mosquitto__free(config->auth_plugins);
		config->auth_plugins = NULL;
	}
}

void config__init(struct mosquitto__config *config)
{
	memset(config, 0, sizeof(struct mosquitto__config));
	config__init_reload(config);
	config->config_file = NULL;
	config->daemon = false;
	config->default_listener.host = NULL;
	config->default_listener.port = 0;
	config->default_listener.max_connections = -1;
	config->default_listener.mount_point = NULL;
	config->default_listener.socks = NULL;
	config->default_listener.sock_count = 0;
	config->default_listener.client_count = 0;
	config->default_listener.protocol = mp_mqtt;
	config->default_listener.use_username_as_clientid = false;
#ifdef WITH_TLS
	config->default_listener.tls_version = NULL;
	config->default_listener.cafile = NULL;
	config->default_listener.capath = NULL;
	config->default_listener.certfile = NULL;
	config->default_listener.keyfile = NULL;
	config->default_listener.ciphers = NULL;
	config->default_listener.psk_hint = NULL;
	config->default_listener.require_certificate = false;
	config->default_listener.crlfile = NULL;
	config->default_listener.use_identity_as_username = false;
	config->default_listener.use_subject_as_username = false;
#endif
	config->listeners = NULL;
	config->listener_count = 0;
	config->pid_file = NULL;
	config->user = NULL;
#ifdef WITH_BRIDGE
	config->bridges = NULL;
	config->bridge_count = 0;
#endif
	config->auth_plugins = NULL;
	config->verbose = false;
	config->message_size_limit = 0;
}

void config__cleanup(struct mosquitto__config *config)
{
	int i;
	int j;
	struct mosquitto__auth_plugin_config *plug;

<<<<<<< HEAD
	mosquitto__free(config->acl_file);
	mosquitto__free(config->auto_id_prefix);
	mosquitto__free(config->clientid_prefixes);
	mosquitto__free(config->config_file);
	mosquitto__free(config->password_file);
	mosquitto__free(config->persistence_location);
	mosquitto__free(config->persistence_file);
	mosquitto__free(config->persistence_filepath);
	mosquitto__free(config->psk_file);
=======
	if(config->acl_file) _mosquitto_free(config->acl_file);
	if(config->auto_id_prefix) _mosquitto_free(config->auto_id_prefix);
	if(config->clientid_prefixes) _mosquitto_free(config->clientid_prefixes);
	if(config->config_file) _mosquitto_free(config->config_file);
	if(config->password_file) _mosquitto_free(config->password_file);
	if(config->persistence_location) _mosquitto_free(config->persistence_location);
	if(config->persistence_file) _mosquitto_free(config->persistence_file);
	if(config->persistence_filepath) _mosquitto_free(config->persistence_filepath);
	if(config->psk_file) _mosquitto_free(config->psk_file);
	if(config->pid_file) _mosquitto_free(config->pid_file);
>>>>>>> d813e11c
	if(config->listeners){
		for(i=0; i<config->listener_count; i++){
			mosquitto__free(config->listeners[i].host);
			mosquitto__free(config->listeners[i].mount_point);
			mosquitto__free(config->listeners[i].socks);
#ifdef WITH_TLS
			mosquitto__free(config->listeners[i].cafile);
			mosquitto__free(config->listeners[i].capath);
			mosquitto__free(config->listeners[i].certfile);
			mosquitto__free(config->listeners[i].keyfile);
			mosquitto__free(config->listeners[i].ciphers);
			mosquitto__free(config->listeners[i].psk_hint);
			mosquitto__free(config->listeners[i].crlfile);
			mosquitto__free(config->listeners[i].tls_version);
			SSL_CTX_free(config->listeners[i].ssl_ctx);
#endif
#ifdef WITH_WEBSOCKETS
			mosquitto__free(config->listeners[i].http_dir);
#endif
		}
		mosquitto__free(config->listeners);
	}
#ifdef WITH_BRIDGE
	if(config->bridges){
		for(i=0; i<config->bridge_count; i++){
			mosquitto__free(config->bridges[i].name);
			if(config->bridges[i].addresses){
				for(j=0; j<config->bridges[i].address_count; j++){
					mosquitto__free(config->bridges[i].addresses[j].address);
				}
				mosquitto__free(config->bridges[i].addresses);
			}
			mosquitto__free(config->bridges[i].remote_clientid);
			mosquitto__free(config->bridges[i].remote_username);
			mosquitto__free(config->bridges[i].remote_password);
			mosquitto__free(config->bridges[i].local_clientid);
			mosquitto__free(config->bridges[i].local_username);
			mosquitto__free(config->bridges[i].local_password);
			if(config->bridges[i].topics){
				for(j=0; j<config->bridges[i].topic_count; j++){
					mosquitto__free(config->bridges[i].topics[j].topic);
					mosquitto__free(config->bridges[i].topics[j].local_prefix);
					mosquitto__free(config->bridges[i].topics[j].remote_prefix);
					mosquitto__free(config->bridges[i].topics[j].local_topic);
					mosquitto__free(config->bridges[i].topics[j].remote_topic);
				}
				mosquitto__free(config->bridges[i].topics);
			}
			mosquitto__free(config->bridges[i].notification_topic);
#ifdef WITH_TLS
			mosquitto__free(config->bridges[i].tls_version);
			mosquitto__free(config->bridges[i].tls_cafile);
#ifdef REAL_WITH_TLS_PSK
			mosquitto__free(config->bridges[i].tls_psk_identity);
			mosquitto__free(config->bridges[i].tls_psk);
#endif
#endif
		}
		mosquitto__free(config->bridges);
	}
#endif
	if(config->auth_plugins){
		for(i=0; i<config->auth_plugin_count; i++){
			plug = &config->auth_plugins[i];
			mosquitto__free(plug->path);
			plug->path = NULL;
			if(plug->options){
				for(j=0; j<plug->option_count; j++){
					mosquitto__free(plug->options[j].key);
					mosquitto__free(plug->options[j].value);
				}
				mosquitto__free(plug->options);
				plug->options = NULL;
				plug->option_count = 0;
			}
		}
		mosquitto__free(config->auth_plugins);
		config->auth_plugins = NULL;
	}

	if(config->log_fptr){
		fclose(config->log_fptr);
		config->log_fptr = NULL;
	}
	if(config->log_file){
		mosquitto__free(config->log_file);
		config->log_file = NULL;
	}
}

static void print_usage(void)
{
	printf("mosquitto version %s (build date %s)\n\n", VERSION, TIMESTAMP);
	printf("mosquitto is an MQTT v3.1.1 broker.\n\n");
	printf("Usage: mosquitto [-c config_file] [-d] [-h] [-p port]\n\n");
	printf(" -c : specify the broker config file.\n");
	printf(" -d : put the broker into the background after starting.\n");
	printf(" -h : display this help.\n");
	printf(" -p : start the broker listening on the specified port.\n");
	printf("      Not recommended in conjunction with the -c option.\n");
	printf(" -v : verbose mode - enable all logging types. This overrides\n");
	printf("      any logging options given in the config file.\n");
	printf("\nSee http://mosquitto.org/ for more information.\n\n");
}

int config__parse_args(struct mosquitto__config *config, int argc, char *argv[])
{
	int i;
	int port_tmp;

	for(i=1; i<argc; i++){
		if(!strcmp(argv[i], "-c") || !strcmp(argv[i], "--config-file")){
			if(i<argc-1){
				config->config_file = mosquitto__strdup(argv[i+1]);
				if(!config->config_file){
					log__printf(NULL, MOSQ_LOG_ERR, "Error: Out of memory.");
					return MOSQ_ERR_NOMEM;
				}

				if(config__read(config, false)){
					log__printf(NULL, MOSQ_LOG_ERR, "Error: Unable to open configuration file.");
					return MOSQ_ERR_INVAL;
				}
			}else{
				log__printf(NULL, MOSQ_LOG_ERR, "Error: -c argument given, but no config file specified.");
				return MOSQ_ERR_INVAL;
			}
			i++;
		}else if(!strcmp(argv[i], "-d") || !strcmp(argv[i], "--daemon")){
			config->daemon = true;
		}else if(!strcmp(argv[i], "-h") || !strcmp(argv[i], "--help")){
			print_usage();
			return MOSQ_ERR_INVAL;
		}else if(!strcmp(argv[i], "-p") || !strcmp(argv[i], "--port")){
			if(i<argc-1){
				port_tmp = atoi(argv[i+1]);
				if(port_tmp<1 || port_tmp>65535){
					log__printf(NULL, MOSQ_LOG_ERR, "Error: Invalid port specified (%d).", port_tmp);
					return MOSQ_ERR_INVAL;
				}else{
					if(config->default_listener.port){
						log__printf(NULL, MOSQ_LOG_WARNING, "Warning: Default listener port specified multiple times. Only the latest will be used.");
					}
					config->default_listener.port = port_tmp;
				}
			}else{
				log__printf(NULL, MOSQ_LOG_ERR, "Error: -p argument given, but no port specified.");
				return MOSQ_ERR_INVAL;
			}
			i++;
		}else if(!strcmp(argv[i], "-v") || !strcmp(argv[i], "--verbose")){
			config->verbose = true;
		}else{
			fprintf(stderr, "Error: Unknown option '%s'.\n",argv[i]);
			print_usage();
			return MOSQ_ERR_INVAL;
		}
	}

	if(config->listener_count == 0
#ifdef WITH_TLS
			|| config->default_listener.cafile
			|| config->default_listener.capath
			|| config->default_listener.certfile
			|| config->default_listener.keyfile
			|| config->default_listener.ciphers
			|| config->default_listener.psk_hint
			|| config->default_listener.require_certificate
			|| config->default_listener.crlfile
			|| config->default_listener.use_identity_as_username
			|| config->default_listener.use_subject_as_username
#endif
			|| config->default_listener.use_username_as_clientid
			|| config->default_listener.host
			|| config->default_listener.port
			|| config->default_listener.max_connections != -1
			|| config->default_listener.mount_point
			|| config->default_listener.protocol != mp_mqtt){

		config->listener_count++;
		config->listeners = mosquitto__realloc(config->listeners, sizeof(struct mosquitto__listener)*config->listener_count);
		if(!config->listeners){
			log__printf(NULL, MOSQ_LOG_ERR, "Error: Out of memory.");
			return MOSQ_ERR_NOMEM;
		}
		memset(&config->listeners[config->listener_count-1], 0, sizeof(struct mosquitto__listener));
		if(config->default_listener.port){
			config->listeners[config->listener_count-1].port = config->default_listener.port;
		}else{
			config->listeners[config->listener_count-1].port = 1883;
		}
		if(config->default_listener.host){
			config->listeners[config->listener_count-1].host = config->default_listener.host;
		}else{
			config->listeners[config->listener_count-1].host = NULL;
		}
		if(config->default_listener.mount_point){
			config->listeners[config->listener_count-1].mount_point = config->default_listener.mount_point;
		}else{
			config->listeners[config->listener_count-1].mount_point = NULL;
		}
		config->listeners[config->listener_count-1].max_connections = config->default_listener.max_connections;
		config->listeners[config->listener_count-1].protocol = config->default_listener.protocol;
		config->listeners[config->listener_count-1].client_count = 0;
		config->listeners[config->listener_count-1].socks = NULL;
		config->listeners[config->listener_count-1].sock_count = 0;
		config->listeners[config->listener_count-1].client_count = 0;
		config->listeners[config->listener_count-1].use_username_as_clientid = config->default_listener.use_username_as_clientid;
#ifdef WITH_TLS
		config->listeners[config->listener_count-1].tls_version = config->default_listener.tls_version;
		config->listeners[config->listener_count-1].cafile = config->default_listener.cafile;
		config->listeners[config->listener_count-1].capath = config->default_listener.capath;
		config->listeners[config->listener_count-1].certfile = config->default_listener.certfile;
		config->listeners[config->listener_count-1].keyfile = config->default_listener.keyfile;
		config->listeners[config->listener_count-1].ciphers = config->default_listener.ciphers;
		config->listeners[config->listener_count-1].psk_hint = config->default_listener.psk_hint;
		config->listeners[config->listener_count-1].require_certificate = config->default_listener.require_certificate;
		config->listeners[config->listener_count-1].ssl_ctx = NULL;
		config->listeners[config->listener_count-1].crlfile = config->default_listener.crlfile;
		config->listeners[config->listener_count-1].use_identity_as_username = config->default_listener.use_identity_as_username;
		config->listeners[config->listener_count-1].use_subject_as_username = config->default_listener.use_subject_as_username;
#endif
	}

	/* Default to drop to mosquitto user if we are privileged and no user specified. */
	if(!config->user){
		config->user = "mosquitto";
	}
	if(config->verbose){
		config->log_type = INT_MAX;
	}
	return config__check(config);
}

int config__read(struct mosquitto__config *config, bool reload)
{
	int rc = MOSQ_ERR_SUCCESS;
	struct config_recurse cr;
	int lineno;
	int len;
#ifdef WITH_BRIDGE
	int i;
#endif

	cr.log_dest = MQTT3_LOG_NONE;
	cr.log_dest_set = 0;
	cr.log_type = MOSQ_LOG_NONE;
	cr.log_type_set = 0;
	cr.max_inflight_messages = 20;
	cr.max_queued_messages = 100;

	if(!config->config_file) return 0;

	if(reload){
		/* Re-initialise appropriate config vars to default for reload. */
		config__init_reload(config);
	}
	rc = config__read_file(config, reload, config->config_file, &cr, 0, &lineno);
	if(rc){
		log__printf(NULL, MOSQ_LOG_ERR, "Error found at %s:%d.", config->config_file, lineno);
		return rc;
	}

#ifdef WITH_PERSISTENCE
	if(config->persistence){
		if(!config->persistence_file){
			config->persistence_file = mosquitto__strdup("mosquitto.db");
			if(!config->persistence_file) return MOSQ_ERR_NOMEM;
		}
		mosquitto__free(config->persistence_filepath);
		if(config->persistence_location && strlen(config->persistence_location)){
			len = strlen(config->persistence_location) + strlen(config->persistence_file) + 1;
			config->persistence_filepath = mosquitto__malloc(len);
			if(!config->persistence_filepath) return MOSQ_ERR_NOMEM;
			snprintf(config->persistence_filepath, len, "%s%s", config->persistence_location, config->persistence_file);
		}else{
			config->persistence_filepath = mosquitto__strdup(config->persistence_file);
			if(!config->persistence_filepath) return MOSQ_ERR_NOMEM;
		}
	}
#endif
	/* Default to drop to mosquitto user if no other user specified. This must
	 * remain here even though it is covered in config__parse_args() because this
	 * function may be called on its own. */
	if(!config->user){
		config->user = "mosquitto";
	}

	db__limits_set(cr.max_inflight_messages, cr.max_queued_messages);

#ifdef WITH_BRIDGE
	for(i=0; i<config->bridge_count; i++){
		if(!config->bridges[i].name || !config->bridges[i].addresses || !config->bridges[i].topic_count){
			log__printf(NULL, MOSQ_LOG_ERR, "Error: Invalid bridge configuration.");
			return MOSQ_ERR_INVAL;
		}
#ifdef REAL_WITH_TLS_PSK
		if(config->bridges[i].tls_psk && !config->bridges[i].tls_psk_identity){
			log__printf(NULL, MOSQ_LOG_ERR, "Error: Invalid bridge configuration: missing bridge_identity.\n");
			return MOSQ_ERR_INVAL;
		}
		if(config->bridges[i].tls_psk_identity && !config->bridges[i].tls_psk){
			log__printf(NULL, MOSQ_LOG_ERR, "Error: Invalid bridge configuration: missing bridge_psk.\n");
			return MOSQ_ERR_INVAL;
		}
#endif
	}
#endif

	if(cr.log_dest_set){
		config->log_dest = cr.log_dest;
	}
	if(config->verbose){
		config->log_type = INT_MAX;
	}else if(cr.log_type_set){
		config->log_type = cr.log_type;
	}
	return MOSQ_ERR_SUCCESS;
}

int config__read_file_core(struct mosquitto__config *config, bool reload, const char *file, struct config_recurse *cr, int level, int *lineno, FILE *fptr)
{
	int rc;
	char buf[1024];
	char *token;
	int tmp_int;
	char *saveptr = NULL;
#ifdef WITH_BRIDGE
	struct mosquitto__bridge *cur_bridge = NULL;
	struct mosquitto__bridge_topic *cur_topic;
#endif
	struct mosquitto__auth_plugin_config *cur_auth_plugin = NULL;

	time_t expiration_mult;
	char *key;
	char *conf_file;
#ifdef WIN32
	HANDLE fh;
	char dirpath[MAX_PATH];
	WIN32_FIND_DATA find_data;
#else
	DIR *dh;
	struct dirent *de;
#endif
	int len;
	struct mosquitto__listener *cur_listener = &config->default_listener;
#ifdef WITH_BRIDGE
	char *address;
	int i;
#endif
	int lineno_ext;

	*lineno = 0;

	while(fgets(buf, 1024, fptr)){
		(*lineno)++;
		if(buf[0] != '#' && buf[0] != 10 && buf[0] != 13){
			while(buf[strlen(buf)-1] == 10 || buf[strlen(buf)-1] == 13){
				buf[strlen(buf)-1] = 0;
			}
			token = strtok_r(buf, " ", &saveptr);
			if(token){
				if(!strcmp(token, "acl_file")){
					if(reload){
						mosquitto__free(config->acl_file);
						config->acl_file = NULL;
					}
					if(conf__parse_string(&token, "acl_file", &config->acl_file, saveptr)) return MOSQ_ERR_INVAL;
				}else if(!strcmp(token, "address") || !strcmp(token, "addresses")){
#ifdef WITH_BRIDGE
					if(reload) continue; // FIXME
					if(!cur_bridge || cur_bridge->addresses){
						log__printf(NULL, MOSQ_LOG_ERR, "Error: Invalid bridge configuration.");
						return MOSQ_ERR_INVAL;
					}
					while((token = strtok_r(NULL, " ", &saveptr))){
						cur_bridge->address_count++;
						cur_bridge->addresses = mosquitto__realloc(cur_bridge->addresses, sizeof(struct bridge_address)*cur_bridge->address_count);
						if(!cur_bridge->addresses){
							log__printf(NULL, MOSQ_LOG_ERR, "Error: Out of memory.");
							return MOSQ_ERR_NOMEM;
						}
						cur_bridge->addresses[cur_bridge->address_count-1].address = token;
					}
					for(i=0; i<cur_bridge->address_count; i++){
						address = strtok_r(cur_bridge->addresses[i].address, ":", &saveptr);
						if(address){
							token = strtok_r(NULL, ":", &saveptr);
							if(token){
								tmp_int = atoi(token);
								if(tmp_int < 1 || tmp_int > 65535){
									log__printf(NULL, MOSQ_LOG_ERR, "Error: Invalid port value (%d).", tmp_int);
									return MOSQ_ERR_INVAL;
								}
								cur_bridge->addresses[i].port = tmp_int;
							}else{
								cur_bridge->addresses[i].port = 1883;
							}
							cur_bridge->addresses[i].address = mosquitto__strdup(address);
							conf__attempt_resolve(address, "bridge address", MOSQ_LOG_WARNING, "Warning");
						}
					}
					if(cur_bridge->address_count == 0){
						log__printf(NULL, MOSQ_LOG_ERR, "Error: Empty address value in configuration.");
						return MOSQ_ERR_INVAL;
					}
#else
					log__printf(NULL, MOSQ_LOG_WARNING, "Warning: Bridge support not available.");
#endif
				}else if(!strcmp(token, "allow_anonymous")){
					if(conf__parse_bool(&token, "allow_anonymous", &config->allow_anonymous, saveptr)) return MOSQ_ERR_INVAL;
				}else if(!strcmp(token, "allow_duplicate_messages")){
					if(conf__parse_bool(&token, "allow_duplicate_messages", &config->allow_duplicate_messages, saveptr)) return MOSQ_ERR_INVAL;
				}else if(!strcmp(token, "allow_zero_length_clientid")){
					if(conf__parse_bool(&token, "allow_zero_length_clientid", &config->allow_zero_length_clientid, saveptr)) return MOSQ_ERR_INVAL;
				}else if(!strncmp(token, "auth_opt_", 9)){
					if(!cur_auth_plugin){
						log__printf(NULL, MOSQ_LOG_ERR, "Error: An auth_opt_ option exists in the config file without an auth_plugin.");
						return MOSQ_ERR_INVAL;
					}
					if(strlen(token) < 12){
						/* auth_opt_ == 9, + one digit key == 10, + one space == 11, + one value == 12 */
						log__printf(NULL, MOSQ_LOG_ERR, "Error: Invalid auth_opt_ config option.");
						return MOSQ_ERR_INVAL;
					}
					key = mosquitto__strdup(&token[9]);
					if(!key){
						log__printf(NULL, MOSQ_LOG_ERR, "Error: Out of memory.");
						return MOSQ_ERR_NOMEM;
					}else if(STREMPTY(key)){
						log__printf(NULL, MOSQ_LOG_ERR, "Error: Invalid auth_opt_ config option.");
						return MOSQ_ERR_INVAL;
					}
					token += 9+strlen(key)+1;
					while(token[0] == ' ' || token[0] == '\t'){
						token++;
					}
					if(token[0]){
						cur_auth_plugin->option_count++;
						cur_auth_plugin->options = mosquitto__realloc(cur_auth_plugin->options, cur_auth_plugin->option_count*sizeof(struct mosquitto_auth_opt));
						if(!cur_auth_plugin->options){
							log__printf(NULL, MOSQ_LOG_ERR, "Error: Out of memory.");
							return MOSQ_ERR_NOMEM;
						}
						cur_auth_plugin->options[cur_auth_plugin->option_count-1].key = key;
						cur_auth_plugin->options[cur_auth_plugin->option_count-1].value = mosquitto__strdup(token);
						if(!cur_auth_plugin->options[cur_auth_plugin->option_count-1].value){
							log__printf(NULL, MOSQ_LOG_ERR, "Error: Out of memory.");
							return MOSQ_ERR_NOMEM;
						}
					}else{
						log__printf(NULL, MOSQ_LOG_ERR, "Error: Empty %s value in configuration.", key);
						return MOSQ_ERR_INVAL;
					}
				}else if(!strcmp(token, "auth_plugin")){
					if(reload) continue; // Auth plugin not currently valid for reloading.
					config->auth_plugins = mosquitto__realloc(config->auth_plugins, (config->auth_plugin_count+1)*sizeof(struct mosquitto__auth_plugin_config));
					if(!config->auth_plugins){
						log__printf(NULL, MOSQ_LOG_ERR, "Error: Out of memory.");
						return MOSQ_ERR_NOMEM;
					}
					cur_auth_plugin = &config->auth_plugins[config->auth_plugin_count];
					cur_auth_plugin->path = NULL;
					cur_auth_plugin->options = NULL;
					cur_auth_plugin->option_count = 0;
					config->auth_plugin_count++;
					if(conf__parse_string(&token, "auth_plugin", &cur_auth_plugin->path, saveptr)) return MOSQ_ERR_INVAL;
				}else if(!strcmp(token, "auto_id_prefix")){
					if(conf__parse_string(&token, "auto_id_prefix", &config->auto_id_prefix, saveptr)) return MOSQ_ERR_INVAL;
					if(config->auto_id_prefix){
						config->auto_id_prefix_len = strlen(config->auto_id_prefix);
					}else{
						config->auto_id_prefix_len = 0;
					}
				}else if(!strcmp(token, "autosave_interval")){
					if(conf__parse_int(&token, "autosave_interval", &config->autosave_interval, saveptr)) return MOSQ_ERR_INVAL;
					if(config->autosave_interval < 0) config->autosave_interval = 0;
				}else if(!strcmp(token, "autosave_on_changes")){
					if(conf__parse_bool(&token, "autosave_on_changes", &config->autosave_on_changes, saveptr)) return MOSQ_ERR_INVAL;
				}else if(!strcmp(token, "bind_address")){
					if(reload) continue; // Listener not valid for reloading.
					if(conf__parse_string(&token, "default listener bind_address", &config->default_listener.host, saveptr)) return MOSQ_ERR_INVAL;
					if(conf__attempt_resolve(config->default_listener.host, "bind_address", MOSQ_LOG_ERR, "Error")){
						return MOSQ_ERR_INVAL;
					}
				}else if(!strcmp(token, "bridge_attempt_unsubscribe")){
#ifdef WITH_BRIDGE
					if(reload) continue; // FIXME
					if(!cur_bridge){
						log__printf(NULL, MOSQ_LOG_ERR, "Error: Invalid bridge configuration.");
						return MOSQ_ERR_INVAL;
					}
					if(conf__parse_bool(&token, "bridge_attempt_unsubscribe", &cur_bridge->attempt_unsubscribe, saveptr)) return MOSQ_ERR_INVAL;
#else
					log__printf(NULL, MOSQ_LOG_WARNING, "Warning: Bridge support not available.");
#endif
				}else if(!strcmp(token, "bridge_cafile")){
#if defined(WITH_BRIDGE) && defined(WITH_TLS)
					if(reload) continue; // FIXME
					if(!cur_bridge){
						log__printf(NULL, MOSQ_LOG_ERR, "Error: Invalid bridge configuration.");
						return MOSQ_ERR_INVAL;
					}
#ifdef REAL_WITH_TLS_PSK
					if(cur_bridge->tls_psk_identity || cur_bridge->tls_psk){
						log__printf(NULL, MOSQ_LOG_ERR, "Error: Cannot use both certificate and psk encryption in a single bridge.");
						return MOSQ_ERR_INVAL;
					}
#endif
<<<<<<< HEAD
					token = strtok_r(NULL, " ", &saveptr);
					if(token){
						if(cur_bridge->tls_cafile){
							log__printf(NULL, MOSQ_LOG_ERR, "Error: Duplicate bridge_cafile value in bridge configuration.");
							return MOSQ_ERR_INVAL;
						}
						cur_bridge->tls_cafile = mosquitto__strdup(token);
						if(!cur_bridge->tls_cafile){
							log__printf(NULL, MOSQ_LOG_ERR, "Error: Out of memory.");
							return MOSQ_ERR_NOMEM;
						}
					}else{
						log__printf(NULL, MOSQ_LOG_ERR, "Error: Empty bridge_cafile value in configuration.");
						return MOSQ_ERR_INVAL;
					}
=======
					if(_conf_parse_string(&token, "bridge_cafile", &cur_bridge->tls_cafile, saveptr)) return MOSQ_ERR_INVAL;
>>>>>>> d813e11c
#else
					log__printf(NULL, MOSQ_LOG_WARNING, "Warning: Bridge and/or TLS support not available.");
#endif
				}else if(!strcmp(token, "bridge_capath")){
#if defined(WITH_BRIDGE) && defined(WITH_TLS)
					if(reload) continue; // FIXME
					if(!cur_bridge){
						log__printf(NULL, MOSQ_LOG_ERR, "Error: Invalid bridge configuration.");
						return MOSQ_ERR_INVAL;
					}
#ifdef REAL_WITH_TLS_PSK
					if(cur_bridge->tls_psk_identity || cur_bridge->tls_psk){
						log__printf(NULL, MOSQ_LOG_ERR, "Error: Cannot use both certificate and psk encryption in a single bridge.");
						return MOSQ_ERR_INVAL;
					}
#endif
<<<<<<< HEAD
					token = strtok_r(NULL, " ", &saveptr);
					if(token){
						if(cur_bridge->tls_capath){
							log__printf(NULL, MOSQ_LOG_ERR, "Error: Duplicate bridge_capath value in bridge configuration.");
							return MOSQ_ERR_INVAL;
						}
						cur_bridge->tls_capath = mosquitto__strdup(token);
						if(!cur_bridge->tls_capath){
							log__printf(NULL, MOSQ_LOG_ERR, "Error: Out of memory.");
							return MOSQ_ERR_NOMEM;
						}
					}else{
						log__printf(NULL, MOSQ_LOG_ERR, "Error: Empty bridge_capath value in configuration.");
						return MOSQ_ERR_INVAL;
					}
=======
					if(_conf_parse_string(&token, "bridge_capath", &cur_bridge->tls_capath, saveptr)) return MOSQ_ERR_INVAL;
>>>>>>> d813e11c
#else
					log__printf(NULL, MOSQ_LOG_WARNING, "Warning: Bridge and/or TLS support not available.");
#endif
				}else if(!strcmp(token, "bridge_certfile")){
#if defined(WITH_BRIDGE) && defined(WITH_TLS)
					if(reload) continue; // FIXME
					if(!cur_bridge){
						log__printf(NULL, MOSQ_LOG_ERR, "Error: Invalid bridge configuration.");
						return MOSQ_ERR_INVAL;
					}
#ifdef REAL_WITH_TLS_PSK
					if(cur_bridge->tls_psk_identity || cur_bridge->tls_psk){
						log__printf(NULL, MOSQ_LOG_ERR, "Error: Cannot use both certificate and psk encryption in a single bridge.");
						return MOSQ_ERR_INVAL;
					}
#endif
<<<<<<< HEAD
					token = strtok_r(NULL, " ", &saveptr);
					if(token){
						if(cur_bridge->tls_certfile){
							log__printf(NULL, MOSQ_LOG_ERR, "Error: Duplicate bridge_certfile value in bridge configuration.");
							return MOSQ_ERR_INVAL;
						}
						cur_bridge->tls_certfile = mosquitto__strdup(token);
						if(!cur_bridge->tls_certfile){
							log__printf(NULL, MOSQ_LOG_ERR, "Error: Out of memory.");
							return MOSQ_ERR_NOMEM;
						}
					}else{
						log__printf(NULL, MOSQ_LOG_ERR, "Error: Empty bridge_certfile value in configuration.");
						return MOSQ_ERR_INVAL;
					}
=======
					if(_conf_parse_string(&token, "bridge_certfile", &cur_bridge->tls_certfile, saveptr)) return MOSQ_ERR_INVAL;
>>>>>>> d813e11c
#else
					log__printf(NULL, MOSQ_LOG_WARNING, "Warning: Bridge and/or TLS support not available.");
#endif
				}else if(!strcmp(token, "bridge_identity")){
#if defined(WITH_BRIDGE) && defined(REAL_WITH_TLS_PSK)
					if(reload) continue; // FIXME
					if(!cur_bridge){
						log__printf(NULL, MOSQ_LOG_ERR, "Error: Invalid bridge configuration.");
						return MOSQ_ERR_INVAL;
					}
					if(cur_bridge->tls_cafile || cur_bridge->tls_capath || cur_bridge->tls_certfile || cur_bridge->tls_keyfile){
						log__printf(NULL, MOSQ_LOG_ERR, "Error: Cannot use both certificate and identity encryption in a single bridge.");
						return MOSQ_ERR_INVAL;
					}
<<<<<<< HEAD
					token = strtok_r(NULL, " ", &saveptr);
					if(token){
						if(cur_bridge->tls_psk_identity){
							log__printf(NULL, MOSQ_LOG_ERR, "Error: Duplicate bridge_identity value in bridge configuration.");
							return MOSQ_ERR_INVAL;
						}
						cur_bridge->tls_psk_identity = mosquitto__strdup(token);
						if(!cur_bridge->tls_psk_identity){
							log__printf(NULL, MOSQ_LOG_ERR, "Error: Out of memory.");
							return MOSQ_ERR_NOMEM;
						}
					}else{
						log__printf(NULL, MOSQ_LOG_ERR, "Error: Empty bridge_identity value in configuration.");
						return MOSQ_ERR_INVAL;
					}
=======
					if(_conf_parse_string(&token, "bridge_identity", &cur_bridge->tls_psk_identity, saveptr)) return MOSQ_ERR_INVAL;
>>>>>>> d813e11c
#else
					log__printf(NULL, MOSQ_LOG_WARNING, "Warning: Bridge and/or TLS-PSK support not available.");
#endif
				}else if(!strcmp(token, "bridge_insecure")){
#if defined(WITH_BRIDGE) && defined(WITH_TLS)
					if(reload) continue; // FIXME
					if(!cur_bridge){
						log__printf(NULL, MOSQ_LOG_ERR, "Error: Invalid bridge configuration.");
						return MOSQ_ERR_INVAL;
					}
					if(conf__parse_bool(&token, "bridge_insecure", &cur_bridge->tls_insecure, saveptr)) return MOSQ_ERR_INVAL;
					if(cur_bridge->tls_insecure){
						log__printf(NULL, MOSQ_LOG_WARNING, "Warning: Bridge %s using insecure mode.", cur_bridge->name);
					}
#else
					log__printf(NULL, MOSQ_LOG_WARNING, "Warning: Bridge and/or TLS-PSK support not available.");
#endif
				}else if(!strcmp(token, "bridge_keyfile")){
#if defined(WITH_BRIDGE) && defined(WITH_TLS)
					if(reload) continue; // FIXME
					if(!cur_bridge){
						log__printf(NULL, MOSQ_LOG_ERR, "Error: Invalid bridge configuration.");
						return MOSQ_ERR_INVAL;
					}
#ifdef REAL_WITH_TLS_PSK
					if(cur_bridge->tls_psk_identity || cur_bridge->tls_psk){
						log__printf(NULL, MOSQ_LOG_ERR, "Error: Cannot use both certificate and psk encryption in a single bridge.");
						return MOSQ_ERR_INVAL;
					}
#endif
<<<<<<< HEAD
					token = strtok_r(NULL, " ", &saveptr);
					if(token){
						if(cur_bridge->tls_keyfile){
							log__printf(NULL, MOSQ_LOG_ERR, "Error: Duplicate bridge_keyfile value in bridge configuration.");
							return MOSQ_ERR_INVAL;
						}
						cur_bridge->tls_keyfile = mosquitto__strdup(token);
						if(!cur_bridge->tls_keyfile){
							log__printf(NULL, MOSQ_LOG_ERR, "Error: Out of memory.");
							return MOSQ_ERR_NOMEM;
						}
					}else{
						log__printf(NULL, MOSQ_LOG_ERR, "Error: Empty bridge_keyfile value in configuration.");
						return MOSQ_ERR_INVAL;
					}
=======
					if(_conf_parse_string(&token, "bridge_keyfile", &cur_bridge->tls_keyfile, saveptr)) return MOSQ_ERR_INVAL;
>>>>>>> d813e11c
#else
					log__printf(NULL, MOSQ_LOG_WARNING, "Warning: Bridge and/or TLS support not available.");
#endif
				}else if(!strcmp(token, "bridge_protocol_version")){
#ifdef WITH_BRIDGE
					if(reload) continue; // FIXME
					if(!cur_bridge){
						log__printf(NULL, MOSQ_LOG_ERR, "Error: Invalid bridge configuration.");
						return MOSQ_ERR_INVAL;
					}
					token = strtok_r(NULL, "", &saveptr);
					if(token){
						if(!strcmp(token, "mqttv31")){
							cur_bridge->protocol_version = mosq_p_mqtt31;
						}else if(!strcmp(token, "mqttv311")){
							cur_bridge->protocol_version = mosq_p_mqtt311;
						}else{
							log__printf(NULL, MOSQ_LOG_ERR, "Error: Invalid bridge_protocol_version value (%s).", token);
							return MOSQ_ERR_INVAL;
						}
					}else{
						log__printf(NULL, MOSQ_LOG_ERR, "Error: Empty bridge_protocol_version value in configuration.");
						return MOSQ_ERR_INVAL;
					}
#else
					log__printf(NULL, MOSQ_LOG_WARNING, "Warning: Bridge support not available.");
#endif
				}else if(!strcmp(token, "bridge_psk")){
#if defined(WITH_BRIDGE) && defined(REAL_WITH_TLS_PSK)
					if(reload) continue; // FIXME
					if(!cur_bridge){
						log__printf(NULL, MOSQ_LOG_ERR, "Error: Invalid bridge configuration.");
						return MOSQ_ERR_INVAL;
					}
					if(cur_bridge->tls_cafile || cur_bridge->tls_capath || cur_bridge->tls_certfile || cur_bridge->tls_keyfile){
						log__printf(NULL, MOSQ_LOG_ERR, "Error: Cannot use both certificate and psk encryption in a single bridge.");
						return MOSQ_ERR_INVAL;
					}
<<<<<<< HEAD
					token = strtok_r(NULL, " ", &saveptr);
					if(token){
						if(cur_bridge->tls_psk){
							log__printf(NULL, MOSQ_LOG_ERR, "Error: Duplicate bridge_psk value in bridge configuration.");
							return MOSQ_ERR_INVAL;
						}
						cur_bridge->tls_psk = mosquitto__strdup(token);
						if(!cur_bridge->tls_psk){
							log__printf(NULL, MOSQ_LOG_ERR, "Error: Out of memory.");
							return MOSQ_ERR_NOMEM;
						}
					}else{
						log__printf(NULL, MOSQ_LOG_ERR, "Error: Empty bridge_psk value in configuration.");
						return MOSQ_ERR_INVAL;
					}
=======
					if(_conf_parse_string(&token, "bridge_psk", &cur_bridge->tls_psk, saveptr)) return MOSQ_ERR_INVAL;
>>>>>>> d813e11c
#else
					log__printf(NULL, MOSQ_LOG_WARNING, "Warning: Bridge and/or TLS-PSK support not available.");
#endif
				}else if(!strcmp(token, "bridge_tls_version")){
#if defined(WITH_BRIDGE) && defined(WITH_TLS)
					if(reload) continue; // FIXME
					if(!cur_bridge){
						log__printf(NULL, MOSQ_LOG_ERR, "Error: Invalid bridge configuration.");
						return MOSQ_ERR_INVAL;
					}
<<<<<<< HEAD
					token = strtok_r(NULL, " ", &saveptr);
					if(token){
						if(cur_bridge->tls_version){
							log__printf(NULL, MOSQ_LOG_ERR, "Error: Duplicate bridge_tls_version value in bridge configuration.");
							return MOSQ_ERR_INVAL;
						}
						cur_bridge->tls_version = mosquitto__strdup(token);
						if(!cur_bridge->tls_version){
							log__printf(NULL, MOSQ_LOG_ERR, "Error: Out of memory.");
							return MOSQ_ERR_NOMEM;
						}
					}else{
						log__printf(NULL, MOSQ_LOG_ERR, "Error: Empty bridge_tls_version value in configuration.");
						return MOSQ_ERR_INVAL;
					}
=======
					if(_conf_parse_string(&token, "bridge_tls_version", &cur_bridge->tls_version, saveptr)) return MOSQ_ERR_INVAL;
>>>>>>> d813e11c
#else
					log__printf(NULL, MOSQ_LOG_WARNING, "Warning: Bridge and/or TLS support not available.");
#endif
				}else if(!strcmp(token, "cafile")){
#if defined(WITH_TLS)
					if(reload) continue; // Listeners not valid for reloading.
					if(cur_listener->psk_hint){
						log__printf(NULL, MOSQ_LOG_ERR, "Error: Cannot use both certificate and psk encryption in a single listener.");
						return MOSQ_ERR_INVAL;
					}
					if(conf__parse_string(&token, "cafile", &cur_listener->cafile, saveptr)) return MOSQ_ERR_INVAL;
#else
					log__printf(NULL, MOSQ_LOG_WARNING, "Warning: TLS support not available.");
#endif
				}else if(!strcmp(token, "capath")){
#ifdef WITH_TLS
					if(reload) continue; // Listeners not valid for reloading.
					if(conf__parse_string(&token, "capath", &cur_listener->capath, saveptr)) return MOSQ_ERR_INVAL;
#else
					log__printf(NULL, MOSQ_LOG_WARNING, "Warning: TLS support not available.");
#endif
				}else if(!strcmp(token, "certfile")){
#ifdef WITH_TLS
					if(reload) continue; // Listeners not valid for reloading.
					if(cur_listener->psk_hint){
						log__printf(NULL, MOSQ_LOG_ERR, "Error: Cannot use both certificate and psk encryption in a single listener.");
						return MOSQ_ERR_INVAL;
					}
					if(conf__parse_string(&token, "certfile", &cur_listener->certfile, saveptr)) return MOSQ_ERR_INVAL;
#else
					log__printf(NULL, MOSQ_LOG_WARNING, "Warning: TLS support not available.");
#endif
				}else if(!strcmp(token, "ciphers")){
#ifdef WITH_TLS
					if(reload) continue; // Listeners not valid for reloading.
					if(conf__parse_string(&token, "ciphers", &cur_listener->ciphers, saveptr)) return MOSQ_ERR_INVAL;
#else
					log__printf(NULL, MOSQ_LOG_WARNING, "Warning: TLS support not available.");
#endif
				}else if(!strcmp(token, "clientid") || !strcmp(token, "remote_clientid")){
#ifdef WITH_BRIDGE
					if(reload) continue; // FIXME
					if(!cur_bridge){
						log__printf(NULL, MOSQ_LOG_ERR, "Error: Invalid bridge configuration.");
						return MOSQ_ERR_INVAL;
					}
<<<<<<< HEAD
					token = strtok_r(NULL, " ", &saveptr);
					if(token){
						if(cur_bridge->remote_clientid){
							log__printf(NULL, MOSQ_LOG_ERR, "Error: Duplicate clientid value in bridge configuration.");
							return MOSQ_ERR_INVAL;
						}
						cur_bridge->remote_clientid = mosquitto__strdup(token);
						if(!cur_bridge->remote_clientid){
							log__printf(NULL, MOSQ_LOG_ERR, "Error: Out of memory.");
							return MOSQ_ERR_NOMEM;
						}
					}else{
						log__printf(NULL, MOSQ_LOG_ERR, "Error: Empty clientid value in configuration.");
						return MOSQ_ERR_INVAL;
					}
=======
					if(_conf_parse_string(&token, "bridge remote clientid", &cur_bridge->remote_clientid, saveptr)) return MOSQ_ERR_INVAL;
>>>>>>> d813e11c
#else
					log__printf(NULL, MOSQ_LOG_WARNING, "Warning: Bridge support not available.");
#endif
				}else if(!strcmp(token, "cleansession")){
#ifdef WITH_BRIDGE
					if(reload) continue; // FIXME
					if(!cur_bridge){
						log__printf(NULL, MOSQ_LOG_ERR, "Error: Invalid bridge configuration.");
						return MOSQ_ERR_INVAL;
					}
					if(conf__parse_bool(&token, "cleansession", &cur_bridge->clean_session, saveptr)) return MOSQ_ERR_INVAL;
#else
					log__printf(NULL, MOSQ_LOG_WARNING, "Warning: Bridge support not available.");
#endif
				}else if(!strcmp(token, "clientid_prefixes")){
					if(reload){
						mosquitto__free(config->clientid_prefixes);
						config->clientid_prefixes = NULL;
					}
					if(conf__parse_string(&token, "clientid_prefixes", &config->clientid_prefixes, saveptr)) return MOSQ_ERR_INVAL;
				}else if(!strcmp(token, "connection")){
#ifdef WITH_BRIDGE
					if(reload) continue; // FIXME
					token = strtok_r(NULL, " ", &saveptr);
					if(token){
						config->bridge_count++;
						config->bridges = mosquitto__realloc(config->bridges, config->bridge_count*sizeof(struct mosquitto__bridge));
						if(!config->bridges){
							log__printf(NULL, MOSQ_LOG_ERR, "Error: Out of memory.");
							return MOSQ_ERR_NOMEM;
						}
						cur_bridge = &(config->bridges[config->bridge_count-1]);
						memset(cur_bridge, 0, sizeof(struct mosquitto__bridge));
						cur_bridge->name = mosquitto__strdup(token);
						if(!cur_bridge->name){
							log__printf(NULL, MOSQ_LOG_ERR, "Error: Out of memory.");
							return MOSQ_ERR_NOMEM;
						}
						cur_bridge->keepalive = 60;
						cur_bridge->notifications = true;
						cur_bridge->start_type = bst_automatic;
						cur_bridge->idle_timeout = 60;
						cur_bridge->restart_timeout = 30;
						cur_bridge->threshold = 10;
						cur_bridge->try_private = true;
						cur_bridge->attempt_unsubscribe = true;
						cur_bridge->protocol_version = mosq_p_mqtt31;
					}else{
						log__printf(NULL, MOSQ_LOG_ERR, "Error: Empty connection value in configuration.");
						return MOSQ_ERR_INVAL;
					}
#else
					log__printf(NULL, MOSQ_LOG_WARNING, "Warning: Bridge support not available.");
#endif
				}else if(!strcmp(token, "connection_messages")){
					if(conf__parse_bool(&token, token, &config->connection_messages, saveptr)) return MOSQ_ERR_INVAL;
				}else if(!strcmp(token, "crlfile")){
#ifdef WITH_TLS
					if(reload) continue; // Listeners not valid for reloading.
					if(conf__parse_string(&token, "crlfile", &cur_listener->crlfile, saveptr)) return MOSQ_ERR_INVAL;
#else
					log__printf(NULL, MOSQ_LOG_WARNING, "Warning: TLS support not available.");
#endif
				}else if(!strcmp(token, "http_dir")){
#ifdef WITH_WEBSOCKETS
					if(reload) continue; // Listeners not valid for reloading.
					if(conf__parse_string(&token, "http_dir", &cur_listener->http_dir, saveptr)) return MOSQ_ERR_INVAL;
#else
					log__printf(NULL, MOSQ_LOG_WARNING, "Warning: Websockets support not available.");
#endif
				}else if(!strcmp(token, "idle_timeout")){
#ifdef WITH_BRIDGE
					if(reload) continue; // FIXME
					if(!cur_bridge){
						log__printf(NULL, MOSQ_LOG_ERR, "Error: Invalid bridge configuration.");
						return MOSQ_ERR_INVAL;
					}
					if(conf__parse_int(&token, "idle_timeout", &cur_bridge->idle_timeout, saveptr)) return MOSQ_ERR_INVAL;
					if(cur_bridge->idle_timeout < 1){
						log__printf(NULL, MOSQ_LOG_NOTICE, "idle_timeout interval too low, using 1 second.");
						cur_bridge->idle_timeout = 1;
					}
#else
					log__printf(NULL, MOSQ_LOG_WARNING, "Warning: Bridge support not available.");
#endif
				}else if(!strcmp(token, "include_dir")){
					if(level == 0){
						/* Only process include_dir from the main config file. */
						token = strtok_r(NULL, "", &saveptr);
						if(!token){
							log__printf(NULL, MOSQ_LOG_ERR, "Error: Empty include_dir value in configuration.");
							return 1;
						}
#ifdef WIN32
						snprintf(dirpath, MAX_PATH, "%s\\*.conf", token);
						fh = FindFirstFile(dirpath, &find_data);
						if(fh == INVALID_HANDLE_VALUE){
							log__printf(NULL, MOSQ_LOG_ERR, "Error: Unable to open include_dir '%s'.", token);
							return 1;
						}

						do{
							len = strlen(token)+1+strlen(find_data.cFileName)+1;
							conf_file = mosquitto__malloc(len+1);
							if(!conf_file){
								FindClose(fh);
								return MOSQ_ERR_NOMEM;
							}
							snprintf(conf_file, len, "%s\\%s", token, find_data.cFileName);
							conf_file[len] = '\0';
								
							rc = config__read_file(config, reload, conf_file, cr, level+1, &lineno_ext);
							if(rc){
								FindClose(fh);
								log__printf(NULL, MOSQ_LOG_ERR, "Error found at %s:%d.", conf_file, lineno_ext);
								mosquitto__free(conf_file);
								return rc;
							}
							mosquitto__free(conf_file);
						}while(FindNextFile(fh, &find_data));

						FindClose(fh);
#else
						dh = opendir(token);
						if(!dh){
							log__printf(NULL, MOSQ_LOG_ERR, "Error: Unable to open include_dir '%s'.", token);
							return 1;
						}
						while((de = readdir(dh)) != NULL){
							if(strlen(de->d_name) > 5){
								if(!strcmp(&de->d_name[strlen(de->d_name)-5], ".conf")){
									len = strlen(token)+1+strlen(de->d_name)+1;
									conf_file = mosquitto__malloc(len+1);
									if(!conf_file){
										closedir(dh);
										return MOSQ_ERR_NOMEM;
									}
									snprintf(conf_file, len, "%s/%s", token, de->d_name);
									conf_file[len] = '\0';
									
									rc = config__read_file(config, reload, conf_file, cr, level+1, &lineno_ext);
									if(rc){
										closedir(dh);
										log__printf(NULL, MOSQ_LOG_ERR, "Error found at %s:%d.", conf_file, lineno_ext);
										mosquitto__free(conf_file);
										return rc;
									}
									mosquitto__free(conf_file);
								}
							}
						}
						closedir(dh);
#endif
					}
				}else if(!strcmp(token, "keepalive_interval")){
#ifdef WITH_BRIDGE
					if(reload) continue; // FIXME
					if(!cur_bridge){
						log__printf(NULL, MOSQ_LOG_ERR, "Error: Invalid bridge configuration.");
						return MOSQ_ERR_INVAL;
					}
					if(conf__parse_int(&token, "keepalive_interval", &cur_bridge->keepalive, saveptr)) return MOSQ_ERR_INVAL;
					if(cur_bridge->keepalive < 5){
						log__printf(NULL, MOSQ_LOG_NOTICE, "keepalive interval too low, using 5 seconds.");
						cur_bridge->keepalive = 5;
					}
#else
					log__printf(NULL, MOSQ_LOG_WARNING, "Warning: Bridge support not available.");
#endif
				}else if(!strcmp(token, "keyfile")){
#ifdef WITH_TLS
					if(reload) continue; // Listeners not valid for reloading.
					if(conf__parse_string(&token, "keyfile", &cur_listener->keyfile, saveptr)) return MOSQ_ERR_INVAL;
#else
					log__printf(NULL, MOSQ_LOG_WARNING, "Warning: TLS support not available.");
#endif
				}else if(!strcmp(token, "listener")){
					if(reload) continue; // Listeners not valid for reloading.
					token = strtok_r(NULL, " ", &saveptr);
					if(token){
						config->listener_count++;
						config->listeners = mosquitto__realloc(config->listeners, sizeof(struct mosquitto__listener)*config->listener_count);
						if(!config->listeners){
							log__printf(NULL, MOSQ_LOG_ERR, "Error: Out of memory.");
							return MOSQ_ERR_NOMEM;
						}
						tmp_int = atoi(token);
						if(tmp_int < 1 || tmp_int > 65535){
							log__printf(NULL, MOSQ_LOG_ERR, "Error: Invalid port value (%d).", tmp_int);
							return MOSQ_ERR_INVAL;
						}
						cur_listener = &config->listeners[config->listener_count-1];
						memset(cur_listener, 0, sizeof(struct mosquitto__listener));
						cur_listener->protocol = mp_mqtt;
						cur_listener->port = tmp_int;
						token = strtok_r(NULL, "", &saveptr);
						if(token){
							cur_listener->host = mosquitto__strdup(token);
						}else{
							cur_listener->host = NULL;
						}
					}else{
						log__printf(NULL, MOSQ_LOG_ERR, "Error: Empty listener value in configuration.");
						return MOSQ_ERR_INVAL;
					}
				}else if(!strcmp(token, "local_clientid")){
#ifdef WITH_BRIDGE
					if(reload) continue; // FIXME
					if(!cur_bridge){
						log__printf(NULL, MOSQ_LOG_ERR, "Error: Invalid bridge configuration.");
						return MOSQ_ERR_INVAL;
					}
<<<<<<< HEAD
					token = strtok_r(NULL, " ", &saveptr);
					if(token){
						if(cur_bridge->local_clientid){
							log__printf(NULL, MOSQ_LOG_ERR, "Error: Duplicate local_clientid value in bridge configuration.");
							return MOSQ_ERR_INVAL;
						}
						cur_bridge->local_clientid = mosquitto__strdup(token);
						if(!cur_bridge->local_clientid){
							log__printf(NULL, MOSQ_LOG_ERR, "Error: Out of memory.");
							return MOSQ_ERR_NOMEM;
						}
					}else{
						cur_bridge->local_clientid = NULL;
					}
=======
					if(_conf_parse_string(&token, "bridge local clientd", &cur_bridge->local_clientid, saveptr)) return MOSQ_ERR_INVAL;
>>>>>>> d813e11c
#else
					log__printf(NULL, MOSQ_LOG_WARNING, "Warning: Bridge support not available.");
#endif
				}else if(!strcmp(token, "local_password")){
#ifdef WITH_BRIDGE
					if(reload) continue; // FIXME
					if(!cur_bridge){
						log__printf(NULL, MOSQ_LOG_ERR, "Error: Invalid bridge configuration.");
						return MOSQ_ERR_INVAL;
					}
<<<<<<< HEAD
					token = strtok_r(NULL, " ", &saveptr);
					if(token){
						if(cur_bridge->local_password){
							log__printf(NULL, MOSQ_LOG_ERR, "Error: Duplicate local_password value in bridge configuration.");
							return MOSQ_ERR_INVAL;
						}
						cur_bridge->local_password = mosquitto__strdup(token);
						if(!cur_bridge->local_password){
							log__printf(NULL, MOSQ_LOG_ERR, "Error: Out of memory.");
							return MOSQ_ERR_NOMEM;
						}
					}else{
						cur_bridge->local_password = NULL;
					}
=======
					if(_conf_parse_string(&token, "bridge local_password", &cur_bridge->local_password, saveptr)) return MOSQ_ERR_INVAL;
>>>>>>> d813e11c
#else
					log__printf(NULL, MOSQ_LOG_WARNING, "Warning: Bridge support not available.");
#endif
				}else if(!strcmp(token, "local_username")){
#ifdef WITH_BRIDGE
					if(reload) continue; // FIXME
					if(!cur_bridge){
						log__printf(NULL, MOSQ_LOG_ERR, "Error: Invalid bridge configuration.");
						return MOSQ_ERR_INVAL;
					}
<<<<<<< HEAD
					token = strtok_r(NULL, " ", &saveptr);
					if(token){
						if(cur_bridge->local_username){
							log__printf(NULL, MOSQ_LOG_ERR, "Error: Duplicate local_username value in bridge configuration.");
							return MOSQ_ERR_INVAL;
						}
						cur_bridge->local_username = mosquitto__strdup(token);
						if(!cur_bridge->local_username){
							log__printf(NULL, MOSQ_LOG_ERR, "Error: Out of memory.");
							return MOSQ_ERR_NOMEM;
						}
					}else{
						cur_bridge->local_username = NULL;
					}
=======
					if(_conf_parse_string(&token, "bridge local_username", &cur_bridge->local_username, saveptr)) return MOSQ_ERR_INVAL;
>>>>>>> d813e11c
#else
					log__printf(NULL, MOSQ_LOG_WARNING, "Warning: Bridge support not available.");
#endif
				}else if(!strcmp(token, "log_dest")){
					token = strtok_r(NULL, " ", &saveptr);
					if(token){
						cr->log_dest_set = 1;
						if(!strcmp(token, "none")){
							cr->log_dest = MQTT3_LOG_NONE;
						}else if(!strcmp(token, "syslog")){
							cr->log_dest |= MQTT3_LOG_SYSLOG;
						}else if(!strcmp(token, "stdout")){
							cr->log_dest |= MQTT3_LOG_STDOUT;
						}else if(!strcmp(token, "stderr")){
							cr->log_dest |= MQTT3_LOG_STDERR;
						}else if(!strcmp(token, "topic")){
							cr->log_dest |= MQTT3_LOG_TOPIC;
						}else if(!strcmp(token, "file")){
							cr->log_dest |= MQTT3_LOG_FILE;
							if(config->log_fptr || config->log_file){
								log__printf(NULL, MOSQ_LOG_ERR, "Error: Duplicate \"log_dest file\" value.");
								return MOSQ_ERR_INVAL;
							}
							/* Get remaining string. */
							token = &token[strlen(token)+1];
							while(token[0] == ' ' || token[0] == '\t'){
								token++;
							}
							if(token[0]){
								config->log_file = mosquitto__strdup(token);
								if(!config->log_file){
									log__printf(NULL, MOSQ_LOG_ERR, "Error: Out of memory.");
									return MOSQ_ERR_NOMEM;
								}
							}else{
								log__printf(NULL, MOSQ_LOG_ERR, "Error: Empty \"log_dest file\" value in configuration.");
								return MOSQ_ERR_INVAL;
							}
						}else{
							log__printf(NULL, MOSQ_LOG_ERR, "Error: Invalid log_dest value (%s).", token);
							return MOSQ_ERR_INVAL;
						}
#if defined(WIN32) || defined(__CYGWIN__)
						if(service_handle){
							if(cr->log_dest == MQTT3_LOG_STDOUT || cr->log_dest == MQTT3_LOG_STDERR){
								log__printf(NULL, MOSQ_LOG_ERR, "Error: Cannot log to stdout/stderr when running as a Windows service.");
								return MOSQ_ERR_INVAL;
							}
						}
#endif
					}else{
						log__printf(NULL, MOSQ_LOG_ERR, "Error: Empty log_dest value in configuration.");
						return MOSQ_ERR_INVAL;
					}
				}else if(!strcmp(token, "log_facility")){
#if defined(WIN32) || defined(__CYGWIN__)
					log__printf(NULL, MOSQ_LOG_WARNING, "Warning: log_facility not supported on Windows.");
#else
					if(conf__parse_int(&token, "log_facility", &tmp_int, saveptr)) return MOSQ_ERR_INVAL;
					switch(tmp_int){
						case 0:
							config->log_facility = LOG_LOCAL0;
							break;
						case 1:
							config->log_facility = LOG_LOCAL1;
							break;
						case 2:
							config->log_facility = LOG_LOCAL2;
							break;
						case 3:
							config->log_facility = LOG_LOCAL3;
							break;
						case 4:
							config->log_facility = LOG_LOCAL4;
							break;
						case 5:
							config->log_facility = LOG_LOCAL5;
							break;
						case 6:
							config->log_facility = LOG_LOCAL6;
							break;
						case 7:
							config->log_facility = LOG_LOCAL7;
							break;
						default:
							log__printf(NULL, MOSQ_LOG_ERR, "Error: Invalid log_facility value (%d).", tmp_int);
							return MOSQ_ERR_INVAL;
					}
#endif
				}else if(!strcmp(token, "log_timestamp")){
					if(conf__parse_bool(&token, token, &config->log_timestamp, saveptr)) return MOSQ_ERR_INVAL;
				}else if(!strcmp(token, "log_type")){
					token = strtok_r(NULL, " ", &saveptr);
					if(token){
						cr->log_type_set = 1;
						if(!strcmp(token, "none")){
							cr->log_type = MOSQ_LOG_NONE;
						}else if(!strcmp(token, "information")){
							cr->log_type |= MOSQ_LOG_INFO;
						}else if(!strcmp(token, "notice")){
							cr->log_type |= MOSQ_LOG_NOTICE;
						}else if(!strcmp(token, "warning")){
							cr->log_type |= MOSQ_LOG_WARNING;
						}else if(!strcmp(token, "error")){
							cr->log_type |= MOSQ_LOG_ERR;
						}else if(!strcmp(token, "debug")){
							cr->log_type |= MOSQ_LOG_DEBUG;
						}else if(!strcmp(token, "subscribe")){
							cr->log_type |= MOSQ_LOG_SUBSCRIBE;
						}else if(!strcmp(token, "unsubscribe")){
							cr->log_type |= MOSQ_LOG_UNSUBSCRIBE;
#ifdef WITH_WEBSOCKETS
						}else if(!strcmp(token, "websockets")){
							cr->log_type |= MOSQ_LOG_WEBSOCKETS;
#endif
						}else if(!strcmp(token, "all")){
							cr->log_type = INT_MAX;
						}else{
							log__printf(NULL, MOSQ_LOG_ERR, "Error: Invalid log_type value (%s).", token);
							return MOSQ_ERR_INVAL;
						}
					}else{
						log__printf(NULL, MOSQ_LOG_ERR, "Error: Empty log_type value in configuration.");
					}
				}else if(!strcmp(token, "max_connections")){
					if(reload) continue; // Listeners not valid for reloading.
					token = strtok_r(NULL, " ", &saveptr);
					if(token){
						cur_listener->max_connections = atoi(token);
						if(cur_listener->max_connections < 0) cur_listener->max_connections = -1;
					}else{
						log__printf(NULL, MOSQ_LOG_ERR, "Error: Empty max_connections value in configuration.");
					}
				}else if(!strcmp(token, "max_inflight_messages")){
					token = strtok_r(NULL, " ", &saveptr);
					if(token){
						cr->max_inflight_messages = atoi(token);
						if(cr->max_inflight_messages < 0) cr->max_inflight_messages = 0;
					}else{
						log__printf(NULL, MOSQ_LOG_ERR, "Error: Empty max_inflight_messages value in configuration.");
					}
				}else if(!strcmp(token, "max_queued_messages")){
					token = strtok_r(NULL, " ", &saveptr);
					if(token){
						cr->max_queued_messages = atoi(token);
						if(cr->max_queued_messages < 0) cr->max_queued_messages = 0;
					}else{
						log__printf(NULL, MOSQ_LOG_ERR, "Error: Empty max_queued_messages value in configuration.");
					}
				}else if(!strcmp(token, "message_size_limit")){
					if(conf__parse_int(&token, "message_size_limit", (int *)&config->message_size_limit, saveptr)) return MOSQ_ERR_INVAL;
					if(config->message_size_limit > MQTT_MAX_PAYLOAD){
						log__printf(NULL, MOSQ_LOG_ERR, "Error: Invalid message_size_limit value (%d).", config->message_size_limit);
						return MOSQ_ERR_INVAL;
					}
				}else if(!strcmp(token, "mount_point")){
					if(reload) continue; // Listeners not valid for reloading.
					if(config->listener_count == 0){
						log__printf(NULL, MOSQ_LOG_ERR, "Error: You must use create a listener before using the mount_point option in the configuration file.");
						return MOSQ_ERR_INVAL;
					}
					if(conf__parse_string(&token, "mount_point", &cur_listener->mount_point, saveptr)) return MOSQ_ERR_INVAL;
					if(mosquitto_pub_topic_check(cur_listener->mount_point) != MOSQ_ERR_SUCCESS){
						log__printf(NULL, MOSQ_LOG_ERR,
								"Error: Invalid mount_point '%s'. Does it contain a wildcard character?",
								cur_listener->mount_point);
						return MOSQ_ERR_INVAL;
					}
				}else if(!strcmp(token, "notifications")){
#ifdef WITH_BRIDGE
					if(reload) continue; // FIXME
					if(!cur_bridge){
						log__printf(NULL, MOSQ_LOG_ERR, "Error: Invalid bridge configuration.");
						return MOSQ_ERR_INVAL;
					}
					if(conf__parse_bool(&token, "notifications", &cur_bridge->notifications, saveptr)) return MOSQ_ERR_INVAL;
#else
					log__printf(NULL, MOSQ_LOG_WARNING, "Warning: Bridge support not available.");
#endif
				}else if(!strcmp(token, "notification_topic")){
#ifdef WITH_BRIDGE
					if(reload) continue; // FIXME
					if(!cur_bridge){
						log__printf(NULL, MOSQ_LOG_ERR, "Error: Invalid bridge configuration.");
						return MOSQ_ERR_INVAL;
					}
					if(conf__parse_string(&token, "notification_topic", &cur_bridge->notification_topic, saveptr)) return MOSQ_ERR_INVAL;
#else
					log__printf(NULL, MOSQ_LOG_WARNING, "Warning: Bridge support not available.");
#endif
				}else if(!strcmp(token, "password") || !strcmp(token, "remote_password")){
#ifdef WITH_BRIDGE
					if(reload) continue; // FIXME
					if(!cur_bridge){
						log__printf(NULL, MOSQ_LOG_ERR, "Error: Invalid bridge configuration.");
						return MOSQ_ERR_INVAL;
					}
<<<<<<< HEAD
					token = strtok_r(NULL, " ", &saveptr);
					if(token){
						if(cur_bridge->remote_password){
							log__printf(NULL, MOSQ_LOG_ERR, "Error: Duplicate password value in bridge configuration.");
							return MOSQ_ERR_INVAL;
						}
						cur_bridge->remote_password = mosquitto__strdup(token);
						if(!cur_bridge->remote_password){
							log__printf(NULL, MOSQ_LOG_ERR, "Error: Out of memory.");
							return MOSQ_ERR_NOMEM;
						}
					}else{
						log__printf(NULL, MOSQ_LOG_ERR, "Error: Empty password value in configuration.");
						return MOSQ_ERR_INVAL;
					}
=======
					if(_conf_parse_string(&token, "bridge remote_password", &cur_bridge->remote_password, saveptr)) return MOSQ_ERR_INVAL;
>>>>>>> d813e11c
#else
					log__printf(NULL, MOSQ_LOG_WARNING, "Warning: Bridge support not available.");
#endif
				}else if(!strcmp(token, "password_file")){
					if(reload){
						mosquitto__free(config->password_file);
						config->password_file = NULL;
					}
					if(conf__parse_string(&token, "password_file", &config->password_file, saveptr)) return MOSQ_ERR_INVAL;
				}else if(!strcmp(token, "persistence") || !strcmp(token, "retained_persistence")){
					if(conf__parse_bool(&token, token, &config->persistence, saveptr)) return MOSQ_ERR_INVAL;
				}else if(!strcmp(token, "persistence_file")){
					if(conf__parse_string(&token, "persistence_file", &config->persistence_file, saveptr)) return MOSQ_ERR_INVAL;
				}else if(!strcmp(token, "persistence_location")){
					if(conf__parse_string(&token, "persistence_location", &config->persistence_location, saveptr)) return MOSQ_ERR_INVAL;
				}else if(!strcmp(token, "persistent_client_expiration")){
					token = strtok_r(NULL, " ", &saveptr);
					if(token){
						switch(token[strlen(token)-1]){
							case 'h':
								expiration_mult = 3600;
								break;
							case 'd':
								expiration_mult = 86400;
								break;
							case 'w':
								expiration_mult = 86400*7;
								break;
							case 'm':
								expiration_mult = 86400*30;
								break;
							case 'y':
								expiration_mult = 86400*365;
								break;
							default:
								log__printf(NULL, MOSQ_LOG_ERR, "Error: Invalid persistent_client_expiration duration in configuration.");
								return MOSQ_ERR_INVAL;
						}
						token[strlen(token)-1] = '\0';
						config->persistent_client_expiration = atoi(token)*expiration_mult;
						if(config->persistent_client_expiration <= 0){
							log__printf(NULL, MOSQ_LOG_ERR, "Error: Invalid persistent_client_expiration duration in configuration.");
							return MOSQ_ERR_INVAL;
						}
					}else{
						log__printf(NULL, MOSQ_LOG_ERR, "Error: Empty persistent_client_expiration value in configuration.");
					}
				}else if(!strcmp(token, "pid_file")){
					if(reload) continue; // pid file not valid for reloading.
					if(conf__parse_string(&token, "pid_file", &config->pid_file, saveptr)) return MOSQ_ERR_INVAL;
				}else if(!strcmp(token, "port")){
					if(reload) continue; // Listener not valid for reloading.
					if(config->default_listener.port){
						log__printf(NULL, MOSQ_LOG_WARNING, "Warning: Default listener port specified multiple times. Only the latest will be used.");
					}
					if(conf__parse_int(&token, "port", &tmp_int, saveptr)) return MOSQ_ERR_INVAL;
					if(tmp_int < 1 || tmp_int > 65535){
						log__printf(NULL, MOSQ_LOG_ERR, "Error: Invalid port value (%d).", tmp_int);
						return MOSQ_ERR_INVAL;
					}
					config->default_listener.port = tmp_int;
				}else if(!strcmp(token, "protocol")){
					token = strtok_r(NULL, " ", &saveptr);
					if(token){
						if(!strcmp(token, "mqtt")){
							cur_listener->protocol = mp_mqtt;
						/*
						}else if(!strcmp(token, "mqttsn")){
							cur_listener->protocol = mp_mqttsn;
						*/
						}else if(!strcmp(token, "websockets")){
#ifdef WITH_WEBSOCKETS
							cur_listener->protocol = mp_websockets;
							config->have_websockets_listener = true;
#else
							log__printf(NULL, MOSQ_LOG_ERR, "Error: Websockets support not available.");
							return MOSQ_ERR_INVAL;
#endif
						}else{
							log__printf(NULL, MOSQ_LOG_ERR, "Error: Invalid protocol value (%s).", token);
							return MOSQ_ERR_INVAL;
						}
					}else{
						log__printf(NULL, MOSQ_LOG_ERR, "Error: Empty protocol value in configuration.");
					}
				}else if(!strcmp(token, "psk_file")){
#ifdef REAL_WITH_TLS_PSK
					if(reload){
						mosquitto__free(config->psk_file);
						config->psk_file = NULL;
					}
					if(conf__parse_string(&token, "psk_file", &config->psk_file, saveptr)) return MOSQ_ERR_INVAL;
#else
					log__printf(NULL, MOSQ_LOG_WARNING, "Warning: TLS/TLS-PSK support not available.");
#endif
				}else if(!strcmp(token, "psk_hint")){
#ifdef REAL_WITH_TLS_PSK
					if(reload) continue; // Listeners not valid for reloading.
					if(conf__parse_string(&token, "psk_hint", &cur_listener->psk_hint, saveptr)) return MOSQ_ERR_INVAL;
#else
					log__printf(NULL, MOSQ_LOG_WARNING, "Warning: TLS/TLS-PSK support not available.");
#endif
				}else if(!strcmp(token, "queue_qos0_messages")){
					if(conf__parse_bool(&token, token, &config->queue_qos0_messages, saveptr)) return MOSQ_ERR_INVAL;
				}else if(!strcmp(token, "require_certificate")){
#ifdef WITH_TLS
					if(reload) continue; // Listeners not valid for reloading.
					if(conf__parse_bool(&token, "require_certificate", &cur_listener->require_certificate, saveptr)) return MOSQ_ERR_INVAL;
#else
					log__printf(NULL, MOSQ_LOG_WARNING, "Warning: TLS support not available.");
#endif
				}else if(!strcmp(token, "restart_timeout")){
#ifdef WITH_BRIDGE
					if(reload) continue; // FIXME
					if(!cur_bridge){
						log__printf(NULL, MOSQ_LOG_ERR, "Error: Invalid bridge configuration.");
						return MOSQ_ERR_INVAL;
					}
					if(conf__parse_int(&token, "restart_timeout", &cur_bridge->restart_timeout, saveptr)) return MOSQ_ERR_INVAL;
					if(cur_bridge->restart_timeout < 1){
						log__printf(NULL, MOSQ_LOG_NOTICE, "restart_timeout interval too low, using 1 second.");
						cur_bridge->restart_timeout = 1;
					}
#else
					log__printf(NULL, MOSQ_LOG_WARNING, "Warning: Bridge support not available.");
#endif
				}else if(!strcmp(token, "retry_interval")){
					log__printf(NULL, MOSQ_LOG_WARNING, "Warning: The retry_interval option is no longer available.");
				}else if(!strcmp(token, "round_robin")){
#ifdef WITH_BRIDGE
					if(reload) continue; // FIXME
					if(!cur_bridge){
						log__printf(NULL, MOSQ_LOG_ERR, "Error: Invalid bridge configuration.");
						return MOSQ_ERR_INVAL;
					}
					if(conf__parse_bool(&token, "round_robin", &cur_bridge->round_robin, saveptr)) return MOSQ_ERR_INVAL;
#else
					log__printf(NULL, MOSQ_LOG_WARNING, "Warning: Bridge support not available.");
#endif
				}else if(!strcmp(token, "start_type")){
#ifdef WITH_BRIDGE
					if(reload) continue; // FIXME
					if(!cur_bridge){
						log__printf(NULL, MOSQ_LOG_ERR, "Error: Invalid bridge configuration.");
						return MOSQ_ERR_INVAL;
					}
					token = strtok_r(NULL, " ", &saveptr);
					if(token){
						if(!strcmp(token, "automatic")){
							cur_bridge->start_type = bst_automatic;
						}else if(!strcmp(token, "lazy")){
							cur_bridge->start_type = bst_lazy;
						}else if(!strcmp(token, "manual")){
							log__printf(NULL, MOSQ_LOG_ERR, "Error: Manual start_type not supported.");
							return MOSQ_ERR_INVAL;
						}else if(!strcmp(token, "once")){
							cur_bridge->start_type = bst_once;
						}else{
							log__printf(NULL, MOSQ_LOG_ERR, "Error: Invalid start_type value in configuration (%s).", token);
							return MOSQ_ERR_INVAL;
						}
					}else{
						log__printf(NULL, MOSQ_LOG_ERR, "Error: Empty start_type value in configuration.");
						return MOSQ_ERR_INVAL;
					}
#else
					log__printf(NULL, MOSQ_LOG_WARNING, "Warning: Bridge support not available.");
#endif
				}else if(!strcmp(token, "store_clean_interval")){
					log__printf(NULL, MOSQ_LOG_WARNING, "Warning: store_clean_interval is no longer needed.");
				}else if(!strcmp(token, "sys_interval")){
					if(conf__parse_int(&token, "sys_interval", &config->sys_interval, saveptr)) return MOSQ_ERR_INVAL;
					if(config->sys_interval < 0 || config->sys_interval > 65535){
						log__printf(NULL, MOSQ_LOG_ERR, "Error: Invalid sys_interval value (%d).", config->sys_interval);
						return MOSQ_ERR_INVAL;
					}
				}else if(!strcmp(token, "threshold")){
#ifdef WITH_BRIDGE
					if(reload) continue; // FIXME
					if(!cur_bridge){
						log__printf(NULL, MOSQ_LOG_ERR, "Error: Invalid bridge configuration.");
						return MOSQ_ERR_INVAL;
					}
					if(conf__parse_int(&token, "threshold", &cur_bridge->threshold, saveptr)) return MOSQ_ERR_INVAL;
					if(cur_bridge->threshold < 1){
						log__printf(NULL, MOSQ_LOG_NOTICE, "threshold too low, using 1 message.");
						cur_bridge->threshold = 1;
					}
#else
					log__printf(NULL, MOSQ_LOG_WARNING, "Warning: Bridge support not available.");
#endif
				}else if(!strcmp(token, "tls_version")){
#if defined(WITH_TLS)
					if(reload) continue; // Listeners not valid for reloading.
					if(conf__parse_string(&token, "tls_version", &cur_listener->tls_version, saveptr)) return MOSQ_ERR_INVAL;
#else
					log__printf(NULL, MOSQ_LOG_WARNING, "Warning: TLS support not available.");
#endif
				}else if(!strcmp(token, "topic")){
#ifdef WITH_BRIDGE
					if(reload) continue; // FIXME
					if(!cur_bridge){
						log__printf(NULL, MOSQ_LOG_ERR, "Error: Invalid bridge configuration.");
						return MOSQ_ERR_INVAL;
					}
					token = strtok_r(NULL, " ", &saveptr);
					if(token){
						cur_bridge->topic_count++;
						cur_bridge->topics = mosquitto__realloc(cur_bridge->topics, 
								sizeof(struct mosquitto__bridge_topic)*cur_bridge->topic_count);
						if(!cur_bridge->topics){
							log__printf(NULL, MOSQ_LOG_ERR, "Error: Out of memory.");
							return MOSQ_ERR_NOMEM;
						}
						cur_topic = &cur_bridge->topics[cur_bridge->topic_count-1];
						if(!strcmp(token, "\"\"")){
							cur_topic->topic = NULL;
						}else{
							cur_topic->topic = mosquitto__strdup(token);
							if(!cur_topic->topic){
								log__printf(NULL, MOSQ_LOG_ERR, "Error: Out of memory.");
								return MOSQ_ERR_NOMEM;
							}
						}
						cur_topic->direction = bd_out;
						cur_topic->qos = 0;
						cur_topic->local_prefix = NULL;
						cur_topic->remote_prefix = NULL;
					}else{
						log__printf(NULL, MOSQ_LOG_ERR, "Error: Empty topic value in configuration.");
						return MOSQ_ERR_INVAL;
					}
					token = strtok_r(NULL, " ", &saveptr);
					if(token){
						if(!strcasecmp(token, "out")){
							cur_topic->direction = bd_out;
						}else if(!strcasecmp(token, "in")){
							cur_topic->direction = bd_in;
						}else if(!strcasecmp(token, "both")){
							cur_topic->direction = bd_both;
						}else{
							log__printf(NULL, MOSQ_LOG_ERR, "Error: Invalid bridge topic direction '%s'.", token);
							return MOSQ_ERR_INVAL;
						}
						token = strtok_r(NULL, " ", &saveptr);
						if(token){
							cur_topic->qos = atoi(token);
							if(cur_topic->qos < 0 || cur_topic->qos > 2){
								log__printf(NULL, MOSQ_LOG_ERR, "Error: Invalid bridge QoS level '%s'.", token);
								return MOSQ_ERR_INVAL;
							}

							token = strtok_r(NULL, " ", &saveptr);
							if(token){
								cur_bridge->topic_remapping = true;
								if(!strcmp(token, "\"\"")){
									cur_topic->local_prefix = NULL;
								}else{
									if(mosquitto_pub_topic_check(token) != MOSQ_ERR_SUCCESS){
										log__printf(NULL, MOSQ_LOG_ERR, "Error: Invalid bridge topic local prefix '%s'.", token);
										return MOSQ_ERR_INVAL;
									}
									cur_topic->local_prefix = mosquitto__strdup(token);
									if(!cur_topic->local_prefix){
										log__printf(NULL, MOSQ_LOG_ERR, "Error: Out of memory.");
										return MOSQ_ERR_NOMEM;
									}
								}

								token = strtok_r(NULL, " ", &saveptr);
								if(token){
									if(!strcmp(token, "\"\"")){
										cur_topic->remote_prefix = NULL;
									}else{
										if(mosquitto_pub_topic_check(token) != MOSQ_ERR_SUCCESS){
											log__printf(NULL, MOSQ_LOG_ERR, "Error: Invalid bridge topic remote prefix '%s'.", token);
											return MOSQ_ERR_INVAL;
										}
										cur_topic->remote_prefix = mosquitto__strdup(token);
										if(!cur_topic->remote_prefix){
											log__printf(NULL, MOSQ_LOG_ERR, "Error: Out of memory.");
											return MOSQ_ERR_NOMEM;
										}
									}
								}
							}
						}
					}
					if(cur_topic->topic == NULL && 
							(cur_topic->local_prefix == NULL || cur_topic->remote_prefix == NULL)){

						log__printf(NULL, MOSQ_LOG_ERR, "Error: Invalid bridge remapping.");
						return MOSQ_ERR_INVAL;
					}
					if(cur_topic->local_prefix){
						if(cur_topic->topic){
							len = strlen(cur_topic->topic) + strlen(cur_topic->local_prefix)+1;
							cur_topic->local_topic = mosquitto__malloc(len+1);
							if(!cur_topic->local_topic){
								log__printf(NULL, MOSQ_LOG_ERR, "Error: Out of memory.");
								return MOSQ_ERR_NOMEM;
							}
							snprintf(cur_topic->local_topic, len+1, "%s%s", cur_topic->local_prefix, cur_topic->topic);
							cur_topic->local_topic[len] = '\0';
						}else{
							cur_topic->local_topic = mosquitto__strdup(cur_topic->local_prefix);
							if(!cur_topic->local_topic){
								log__printf(NULL, MOSQ_LOG_ERR, "Error: Out of memory.");
								return MOSQ_ERR_NOMEM;
							}
						}
					}else{
						cur_topic->local_topic = mosquitto__strdup(cur_topic->topic);
						if(!cur_topic->local_topic){
							log__printf(NULL, MOSQ_LOG_ERR, "Error: Out of memory.");
							return MOSQ_ERR_NOMEM;
						}
					}

					if(cur_topic->remote_prefix){
						if(cur_topic->topic){
							len = strlen(cur_topic->topic) + strlen(cur_topic->remote_prefix)+1;
							cur_topic->remote_topic = mosquitto__malloc(len+1);
							if(!cur_topic->remote_topic){
								log__printf(NULL, MOSQ_LOG_ERR, "Error: Out of memory.");
								return MOSQ_ERR_NOMEM;
							}
							snprintf(cur_topic->remote_topic, len, "%s%s", cur_topic->remote_prefix, cur_topic->topic);
							cur_topic->remote_topic[len] = '\0';
						}else{
							cur_topic->remote_topic = mosquitto__strdup(cur_topic->remote_prefix);
							if(!cur_topic->remote_topic){
								log__printf(NULL, MOSQ_LOG_ERR, "Error: Out of memory.");
								return MOSQ_ERR_NOMEM;
							}
						}
					}else{
						cur_topic->remote_topic = mosquitto__strdup(cur_topic->topic);
						if(!cur_topic->remote_topic){
							log__printf(NULL, MOSQ_LOG_ERR, "Error: Out of memory.");
							return MOSQ_ERR_NOMEM;
						}
					}
#else
					log__printf(NULL, MOSQ_LOG_WARNING, "Warning: Bridge support not available.");
#endif
				}else if(!strcmp(token, "try_private")){
#ifdef WITH_BRIDGE
					if(reload) continue; // FIXME
					if(!cur_bridge){
						log__printf(NULL, MOSQ_LOG_ERR, "Error: Invalid bridge configuration.");
						return MOSQ_ERR_INVAL;
					}
					if(conf__parse_bool(&token, "try_private", &cur_bridge->try_private, saveptr)) return MOSQ_ERR_INVAL;
#else
					log__printf(NULL, MOSQ_LOG_WARNING, "Warning: Bridge support not available.");
#endif
				}else if(!strcmp(token, "upgrade_outgoing_qos")){
					if(conf__parse_bool(&token, token, &config->upgrade_outgoing_qos, saveptr)) return MOSQ_ERR_INVAL;
				}else if(!strcmp(token, "use_identity_as_username")){
#ifdef WITH_TLS
					if(reload) continue; // Listeners not valid for reloading.
					if(conf__parse_bool(&token, "use_identity_as_username", &cur_listener->use_identity_as_username, saveptr)) return MOSQ_ERR_INVAL;
#else
					log__printf(NULL, MOSQ_LOG_WARNING, "Warning: TLS support not available.");
#endif
				}else if(!strcmp(token, "use_subject_as_username")){
#ifdef WITH_TLS
					if(reload) continue; // Listeners not valid for reloading.
					if(conf__parse_bool(&token, "use_subject_as_username", &cur_listener->use_subject_as_username, saveptr)) return MOSQ_ERR_INVAL;
#else
					log__printf(NULL, MOSQ_LOG_WARNING, "Warning: TLS support not available.");
#endif
				}else if(!strcmp(token, "user")){
					if(reload) continue; // Drop privileges user not valid for reloading.
					if(conf__parse_string(&token, "user", &config->user, saveptr)) return MOSQ_ERR_INVAL;
				}else if(!strcmp(token, "use_username_as_clientid")){
					if(reload) continue; // Listeners not valid for reloading.
					if(conf__parse_bool(&token, "use_username_as_clientid", &cur_listener->use_username_as_clientid, saveptr)) return MOSQ_ERR_INVAL;
				}else if(!strcmp(token, "username") || !strcmp(token, "remote_username")){
#ifdef WITH_BRIDGE
					if(reload) continue; // FIXME
					if(!cur_bridge){
						log__printf(NULL, MOSQ_LOG_ERR, "Error: Invalid bridge configuration.");
						return MOSQ_ERR_INVAL;
					}
					token = strtok_r(NULL, " ", &saveptr);
					if(token){
						if(cur_bridge->remote_username){
							log__printf(NULL, MOSQ_LOG_ERR, "Error: Duplicate username value in bridge configuration.");
							return MOSQ_ERR_INVAL;
						}
						cur_bridge->remote_username = mosquitto__strdup(token);
						if(!cur_bridge->remote_username){
							log__printf(NULL, MOSQ_LOG_ERR, "Error: Out of memory.");
							return MOSQ_ERR_NOMEM;
						}
					}else{
						log__printf(NULL, MOSQ_LOG_ERR, "Error: Empty username value in configuration.");
						return MOSQ_ERR_INVAL;
					}
#else
					log__printf(NULL, MOSQ_LOG_WARNING, "Warning: Bridge support not available.");
#endif
				}else if(!strcmp(token, "websockets_log_level")){
#ifdef WITH_WEBSOCKETS
					if(conf__parse_int(&token, "websockets_log_level", &config->websockets_log_level, saveptr)) return MOSQ_ERR_INVAL;
#else
					log__printf(NULL, MOSQ_LOG_WARNING, "Warning: Websockets support not available.");
#endif
				}else if(!strcmp(token, "trace_level")
						|| !strcmp(token, "ffdc_output")
						|| !strcmp(token, "max_log_entries")
						|| !strcmp(token, "trace_output")){
					log__printf(NULL, MOSQ_LOG_WARNING, "Warning: Unsupported rsmb configuration option \"%s\".", token);
				}else{
					log__printf(NULL, MOSQ_LOG_ERR, "Error: Unknown configuration variable \"%s\".", token);
					return MOSQ_ERR_INVAL;
				}
			}
		}
	}
	return MOSQ_ERR_SUCCESS;
}

int config__read_file(struct mosquitto__config *config, bool reload, const char *file, struct config_recurse *cr, int level, int *lineno)
{
	int rc;
	FILE *fptr = NULL;

	fptr = mosquitto__fopen(file, "rt");
	if(!fptr){
		log__printf(NULL, MOSQ_LOG_ERR, "Error: Unable to open config file %s\n", file);
		return 1;
	}

	rc = config__read_file_core(config, reload, file, cr, level, lineno, fptr);
	fclose(fptr);

	return rc;
}


static int config__check(struct mosquitto__config *config)
{
	/* Checks that are easy to make after the config has been loaded. */

#ifdef WITH_BRIDGE
	int i, j;
	struct mosquitto__bridge *bridge1, *bridge2;
	char hostname[256];
	int len;

	/* Check for bridge duplicate local_clientid, need to generate missing IDs
	 * first. */
	for(i=0; i<config->bridge_count; i++){
		bridge1 = &config->bridges[i];

		if(!bridge1->remote_clientid){
			if(!gethostname(hostname, 256)){
				len = strlen(hostname) + strlen(bridge1->name) + 2;
				bridge1->remote_clientid = mosquitto__malloc(len);
				if(!bridge1->remote_clientid){
					return MOSQ_ERR_NOMEM;
				}
				snprintf(bridge1->remote_clientid, len, "%s.%s", hostname, bridge1->name);
			}else{
				return 1;
			}
		}

		if(!bridge1->local_clientid){
			len = strlen(bridge1->remote_clientid) + strlen("local.") + 2;
			bridge1->local_clientid = mosquitto__malloc(len);
			if(!bridge1->local_clientid){
				log__printf(NULL, MOSQ_LOG_ERR, "Error: Out of memory.");
				return MOSQ_ERR_NOMEM;
			}
			snprintf(bridge1->local_clientid, len, "local.%s", bridge1->remote_clientid);
		}
	}

	for(i=0; i<config->bridge_count; i++){
		bridge1 = &config->bridges[i];
		for(j=i+1; j<config->bridge_count; j++){
			bridge2 = &config->bridges[j];
			if(!strcmp(bridge1->local_clientid, bridge2->local_clientid)){
				log__printf(NULL, MOSQ_LOG_ERR, "Error: Bridge local_clientid "
						"'%s' is not unique. Try changing or setting the "
						"local_clientid value for one of the bridges.",
						bridge1->local_clientid);
				return MOSQ_ERR_INVAL;
			}
		}
	}
#endif
	return MOSQ_ERR_SUCCESS;
}


static int conf__parse_bool(char **token, const char *name, bool *value, char *saveptr)
{
	*token = strtok_r(NULL, " ", &saveptr);
	if(*token){
		if(!strcmp(*token, "false") || !strcmp(*token, "0")){
			*value = false;
		}else if(!strcmp(*token, "true") || !strcmp(*token, "1")){
			*value = true;
		}else{
			log__printf(NULL, MOSQ_LOG_ERR, "Error: Invalid %s value (%s).", name, *token);
		}
	}else{
		log__printf(NULL, MOSQ_LOG_ERR, "Error: Empty %s value in configuration.", name);
		return MOSQ_ERR_INVAL;
	}
	
	return MOSQ_ERR_SUCCESS;
}

static int conf__parse_int(char **token, const char *name, int *value, char *saveptr)
{
	*token = strtok_r(NULL, " ", &saveptr);
	if(*token){
		*value = atoi(*token);
	}else{
		log__printf(NULL, MOSQ_LOG_ERR, "Error: Empty %s value in configuration.", name);
		return MOSQ_ERR_INVAL;
	}

	return MOSQ_ERR_SUCCESS;
}

static int conf__parse_string(char **token, const char *name, char **value, char *saveptr)
{
	*token = strtok_r(NULL, "", &saveptr);
	if(*token){
		if(*value){
			log__printf(NULL, MOSQ_LOG_ERR, "Error: Duplicate %s value in configuration.", name);
			return MOSQ_ERR_INVAL;
		}
		/* Deal with multiple spaces at the beginning of the string. */
		while((*token)[0] == ' ' || (*token)[0] == '\t'){
			(*token)++;
		}
		*value = mosquitto__strdup(*token);
		if(!*value){
			log__printf(NULL, MOSQ_LOG_ERR, "Error: Out of memory.");
			return MOSQ_ERR_NOMEM;
		}
	}else{
		log__printf(NULL, MOSQ_LOG_ERR, "Error: Empty %s value in configuration.", name);
		return MOSQ_ERR_INVAL;
	}
	return MOSQ_ERR_SUCCESS;
}<|MERGE_RESOLUTION|>--- conflicted
+++ resolved
@@ -227,7 +227,6 @@
 	int j;
 	struct mosquitto__auth_plugin_config *plug;
 
-<<<<<<< HEAD
 	mosquitto__free(config->acl_file);
 	mosquitto__free(config->auto_id_prefix);
 	mosquitto__free(config->clientid_prefixes);
@@ -237,18 +236,7 @@
 	mosquitto__free(config->persistence_file);
 	mosquitto__free(config->persistence_filepath);
 	mosquitto__free(config->psk_file);
-=======
-	if(config->acl_file) _mosquitto_free(config->acl_file);
-	if(config->auto_id_prefix) _mosquitto_free(config->auto_id_prefix);
-	if(config->clientid_prefixes) _mosquitto_free(config->clientid_prefixes);
-	if(config->config_file) _mosquitto_free(config->config_file);
-	if(config->password_file) _mosquitto_free(config->password_file);
-	if(config->persistence_location) _mosquitto_free(config->persistence_location);
-	if(config->persistence_file) _mosquitto_free(config->persistence_file);
-	if(config->persistence_filepath) _mosquitto_free(config->persistence_filepath);
-	if(config->psk_file) _mosquitto_free(config->psk_file);
-	if(config->pid_file) _mosquitto_free(config->pid_file);
->>>>>>> d813e11c
+	mosquitto__free(config->pid_file);
 	if(config->listeners){
 		for(i=0; i<config->listener_count; i++){
 			mosquitto__free(config->listeners[i].host);
@@ -758,25 +746,7 @@
 						return MOSQ_ERR_INVAL;
 					}
 #endif
-<<<<<<< HEAD
-					token = strtok_r(NULL, " ", &saveptr);
-					if(token){
-						if(cur_bridge->tls_cafile){
-							log__printf(NULL, MOSQ_LOG_ERR, "Error: Duplicate bridge_cafile value in bridge configuration.");
-							return MOSQ_ERR_INVAL;
-						}
-						cur_bridge->tls_cafile = mosquitto__strdup(token);
-						if(!cur_bridge->tls_cafile){
-							log__printf(NULL, MOSQ_LOG_ERR, "Error: Out of memory.");
-							return MOSQ_ERR_NOMEM;
-						}
-					}else{
-						log__printf(NULL, MOSQ_LOG_ERR, "Error: Empty bridge_cafile value in configuration.");
-						return MOSQ_ERR_INVAL;
-					}
-=======
-					if(_conf_parse_string(&token, "bridge_cafile", &cur_bridge->tls_cafile, saveptr)) return MOSQ_ERR_INVAL;
->>>>>>> d813e11c
+					if(conf__parse_string(&token, "bridge_cafile", &cur_bridge->tls_cafile, saveptr)) return MOSQ_ERR_INVAL;
 #else
 					log__printf(NULL, MOSQ_LOG_WARNING, "Warning: Bridge and/or TLS support not available.");
 #endif
@@ -793,25 +763,7 @@
 						return MOSQ_ERR_INVAL;
 					}
 #endif
-<<<<<<< HEAD
-					token = strtok_r(NULL, " ", &saveptr);
-					if(token){
-						if(cur_bridge->tls_capath){
-							log__printf(NULL, MOSQ_LOG_ERR, "Error: Duplicate bridge_capath value in bridge configuration.");
-							return MOSQ_ERR_INVAL;
-						}
-						cur_bridge->tls_capath = mosquitto__strdup(token);
-						if(!cur_bridge->tls_capath){
-							log__printf(NULL, MOSQ_LOG_ERR, "Error: Out of memory.");
-							return MOSQ_ERR_NOMEM;
-						}
-					}else{
-						log__printf(NULL, MOSQ_LOG_ERR, "Error: Empty bridge_capath value in configuration.");
-						return MOSQ_ERR_INVAL;
-					}
-=======
-					if(_conf_parse_string(&token, "bridge_capath", &cur_bridge->tls_capath, saveptr)) return MOSQ_ERR_INVAL;
->>>>>>> d813e11c
+					if(conf__parse_string(&token, "bridge_capath", &cur_bridge->tls_capath, saveptr)) return MOSQ_ERR_INVAL;
 #else
 					log__printf(NULL, MOSQ_LOG_WARNING, "Warning: Bridge and/or TLS support not available.");
 #endif
@@ -828,25 +780,7 @@
 						return MOSQ_ERR_INVAL;
 					}
 #endif
-<<<<<<< HEAD
-					token = strtok_r(NULL, " ", &saveptr);
-					if(token){
-						if(cur_bridge->tls_certfile){
-							log__printf(NULL, MOSQ_LOG_ERR, "Error: Duplicate bridge_certfile value in bridge configuration.");
-							return MOSQ_ERR_INVAL;
-						}
-						cur_bridge->tls_certfile = mosquitto__strdup(token);
-						if(!cur_bridge->tls_certfile){
-							log__printf(NULL, MOSQ_LOG_ERR, "Error: Out of memory.");
-							return MOSQ_ERR_NOMEM;
-						}
-					}else{
-						log__printf(NULL, MOSQ_LOG_ERR, "Error: Empty bridge_certfile value in configuration.");
-						return MOSQ_ERR_INVAL;
-					}
-=======
-					if(_conf_parse_string(&token, "bridge_certfile", &cur_bridge->tls_certfile, saveptr)) return MOSQ_ERR_INVAL;
->>>>>>> d813e11c
+					if(conf__parse_string(&token, "bridge_certfile", &cur_bridge->tls_certfile, saveptr)) return MOSQ_ERR_INVAL;
 #else
 					log__printf(NULL, MOSQ_LOG_WARNING, "Warning: Bridge and/or TLS support not available.");
 #endif
@@ -861,25 +795,7 @@
 						log__printf(NULL, MOSQ_LOG_ERR, "Error: Cannot use both certificate and identity encryption in a single bridge.");
 						return MOSQ_ERR_INVAL;
 					}
-<<<<<<< HEAD
-					token = strtok_r(NULL, " ", &saveptr);
-					if(token){
-						if(cur_bridge->tls_psk_identity){
-							log__printf(NULL, MOSQ_LOG_ERR, "Error: Duplicate bridge_identity value in bridge configuration.");
-							return MOSQ_ERR_INVAL;
-						}
-						cur_bridge->tls_psk_identity = mosquitto__strdup(token);
-						if(!cur_bridge->tls_psk_identity){
-							log__printf(NULL, MOSQ_LOG_ERR, "Error: Out of memory.");
-							return MOSQ_ERR_NOMEM;
-						}
-					}else{
-						log__printf(NULL, MOSQ_LOG_ERR, "Error: Empty bridge_identity value in configuration.");
-						return MOSQ_ERR_INVAL;
-					}
-=======
-					if(_conf_parse_string(&token, "bridge_identity", &cur_bridge->tls_psk_identity, saveptr)) return MOSQ_ERR_INVAL;
->>>>>>> d813e11c
+					if(conf__parse_string(&token, "bridge_identity", &cur_bridge->tls_psk_identity, saveptr)) return MOSQ_ERR_INVAL;
 #else
 					log__printf(NULL, MOSQ_LOG_WARNING, "Warning: Bridge and/or TLS-PSK support not available.");
 #endif
@@ -910,25 +826,7 @@
 						return MOSQ_ERR_INVAL;
 					}
 #endif
-<<<<<<< HEAD
-					token = strtok_r(NULL, " ", &saveptr);
-					if(token){
-						if(cur_bridge->tls_keyfile){
-							log__printf(NULL, MOSQ_LOG_ERR, "Error: Duplicate bridge_keyfile value in bridge configuration.");
-							return MOSQ_ERR_INVAL;
-						}
-						cur_bridge->tls_keyfile = mosquitto__strdup(token);
-						if(!cur_bridge->tls_keyfile){
-							log__printf(NULL, MOSQ_LOG_ERR, "Error: Out of memory.");
-							return MOSQ_ERR_NOMEM;
-						}
-					}else{
-						log__printf(NULL, MOSQ_LOG_ERR, "Error: Empty bridge_keyfile value in configuration.");
-						return MOSQ_ERR_INVAL;
-					}
-=======
-					if(_conf_parse_string(&token, "bridge_keyfile", &cur_bridge->tls_keyfile, saveptr)) return MOSQ_ERR_INVAL;
->>>>>>> d813e11c
+					if(conf__parse_string(&token, "bridge_keyfile", &cur_bridge->tls_keyfile, saveptr)) return MOSQ_ERR_INVAL;
 #else
 					log__printf(NULL, MOSQ_LOG_WARNING, "Warning: Bridge and/or TLS support not available.");
 #endif
@@ -967,25 +865,7 @@
 						log__printf(NULL, MOSQ_LOG_ERR, "Error: Cannot use both certificate and psk encryption in a single bridge.");
 						return MOSQ_ERR_INVAL;
 					}
-<<<<<<< HEAD
-					token = strtok_r(NULL, " ", &saveptr);
-					if(token){
-						if(cur_bridge->tls_psk){
-							log__printf(NULL, MOSQ_LOG_ERR, "Error: Duplicate bridge_psk value in bridge configuration.");
-							return MOSQ_ERR_INVAL;
-						}
-						cur_bridge->tls_psk = mosquitto__strdup(token);
-						if(!cur_bridge->tls_psk){
-							log__printf(NULL, MOSQ_LOG_ERR, "Error: Out of memory.");
-							return MOSQ_ERR_NOMEM;
-						}
-					}else{
-						log__printf(NULL, MOSQ_LOG_ERR, "Error: Empty bridge_psk value in configuration.");
-						return MOSQ_ERR_INVAL;
-					}
-=======
-					if(_conf_parse_string(&token, "bridge_psk", &cur_bridge->tls_psk, saveptr)) return MOSQ_ERR_INVAL;
->>>>>>> d813e11c
+					if(conf__parse_string(&token, "bridge_psk", &cur_bridge->tls_psk, saveptr)) return MOSQ_ERR_INVAL;
 #else
 					log__printf(NULL, MOSQ_LOG_WARNING, "Warning: Bridge and/or TLS-PSK support not available.");
 #endif
@@ -996,25 +876,7 @@
 						log__printf(NULL, MOSQ_LOG_ERR, "Error: Invalid bridge configuration.");
 						return MOSQ_ERR_INVAL;
 					}
-<<<<<<< HEAD
-					token = strtok_r(NULL, " ", &saveptr);
-					if(token){
-						if(cur_bridge->tls_version){
-							log__printf(NULL, MOSQ_LOG_ERR, "Error: Duplicate bridge_tls_version value in bridge configuration.");
-							return MOSQ_ERR_INVAL;
-						}
-						cur_bridge->tls_version = mosquitto__strdup(token);
-						if(!cur_bridge->tls_version){
-							log__printf(NULL, MOSQ_LOG_ERR, "Error: Out of memory.");
-							return MOSQ_ERR_NOMEM;
-						}
-					}else{
-						log__printf(NULL, MOSQ_LOG_ERR, "Error: Empty bridge_tls_version value in configuration.");
-						return MOSQ_ERR_INVAL;
-					}
-=======
-					if(_conf_parse_string(&token, "bridge_tls_version", &cur_bridge->tls_version, saveptr)) return MOSQ_ERR_INVAL;
->>>>>>> d813e11c
+					if(conf__parse_string(&token, "bridge_tls_version", &cur_bridge->tls_version, saveptr)) return MOSQ_ERR_INVAL;
 #else
 					log__printf(NULL, MOSQ_LOG_WARNING, "Warning: Bridge and/or TLS support not available.");
 #endif
@@ -1061,25 +923,7 @@
 						log__printf(NULL, MOSQ_LOG_ERR, "Error: Invalid bridge configuration.");
 						return MOSQ_ERR_INVAL;
 					}
-<<<<<<< HEAD
-					token = strtok_r(NULL, " ", &saveptr);
-					if(token){
-						if(cur_bridge->remote_clientid){
-							log__printf(NULL, MOSQ_LOG_ERR, "Error: Duplicate clientid value in bridge configuration.");
-							return MOSQ_ERR_INVAL;
-						}
-						cur_bridge->remote_clientid = mosquitto__strdup(token);
-						if(!cur_bridge->remote_clientid){
-							log__printf(NULL, MOSQ_LOG_ERR, "Error: Out of memory.");
-							return MOSQ_ERR_NOMEM;
-						}
-					}else{
-						log__printf(NULL, MOSQ_LOG_ERR, "Error: Empty clientid value in configuration.");
-						return MOSQ_ERR_INVAL;
-					}
-=======
-					if(_conf_parse_string(&token, "bridge remote clientid", &cur_bridge->remote_clientid, saveptr)) return MOSQ_ERR_INVAL;
->>>>>>> d813e11c
+					if(conf__parse_string(&token, "bridge remote clientid", &cur_bridge->remote_clientid, saveptr)) return MOSQ_ERR_INVAL;
 #else
 					log__printf(NULL, MOSQ_LOG_WARNING, "Warning: Bridge support not available.");
 #endif
@@ -1292,24 +1136,7 @@
 						log__printf(NULL, MOSQ_LOG_ERR, "Error: Invalid bridge configuration.");
 						return MOSQ_ERR_INVAL;
 					}
-<<<<<<< HEAD
-					token = strtok_r(NULL, " ", &saveptr);
-					if(token){
-						if(cur_bridge->local_clientid){
-							log__printf(NULL, MOSQ_LOG_ERR, "Error: Duplicate local_clientid value in bridge configuration.");
-							return MOSQ_ERR_INVAL;
-						}
-						cur_bridge->local_clientid = mosquitto__strdup(token);
-						if(!cur_bridge->local_clientid){
-							log__printf(NULL, MOSQ_LOG_ERR, "Error: Out of memory.");
-							return MOSQ_ERR_NOMEM;
-						}
-					}else{
-						cur_bridge->local_clientid = NULL;
-					}
-=======
-					if(_conf_parse_string(&token, "bridge local clientd", &cur_bridge->local_clientid, saveptr)) return MOSQ_ERR_INVAL;
->>>>>>> d813e11c
+					if(conf__parse_string(&token, "bridge local clientd", &cur_bridge->local_clientid, saveptr)) return MOSQ_ERR_INVAL;
 #else
 					log__printf(NULL, MOSQ_LOG_WARNING, "Warning: Bridge support not available.");
 #endif
@@ -1320,24 +1147,7 @@
 						log__printf(NULL, MOSQ_LOG_ERR, "Error: Invalid bridge configuration.");
 						return MOSQ_ERR_INVAL;
 					}
-<<<<<<< HEAD
-					token = strtok_r(NULL, " ", &saveptr);
-					if(token){
-						if(cur_bridge->local_password){
-							log__printf(NULL, MOSQ_LOG_ERR, "Error: Duplicate local_password value in bridge configuration.");
-							return MOSQ_ERR_INVAL;
-						}
-						cur_bridge->local_password = mosquitto__strdup(token);
-						if(!cur_bridge->local_password){
-							log__printf(NULL, MOSQ_LOG_ERR, "Error: Out of memory.");
-							return MOSQ_ERR_NOMEM;
-						}
-					}else{
-						cur_bridge->local_password = NULL;
-					}
-=======
-					if(_conf_parse_string(&token, "bridge local_password", &cur_bridge->local_password, saveptr)) return MOSQ_ERR_INVAL;
->>>>>>> d813e11c
+					if(conf__parse_string(&token, "bridge local_password", &cur_bridge->local_password, saveptr)) return MOSQ_ERR_INVAL;
 #else
 					log__printf(NULL, MOSQ_LOG_WARNING, "Warning: Bridge support not available.");
 #endif
@@ -1348,24 +1158,7 @@
 						log__printf(NULL, MOSQ_LOG_ERR, "Error: Invalid bridge configuration.");
 						return MOSQ_ERR_INVAL;
 					}
-<<<<<<< HEAD
-					token = strtok_r(NULL, " ", &saveptr);
-					if(token){
-						if(cur_bridge->local_username){
-							log__printf(NULL, MOSQ_LOG_ERR, "Error: Duplicate local_username value in bridge configuration.");
-							return MOSQ_ERR_INVAL;
-						}
-						cur_bridge->local_username = mosquitto__strdup(token);
-						if(!cur_bridge->local_username){
-							log__printf(NULL, MOSQ_LOG_ERR, "Error: Out of memory.");
-							return MOSQ_ERR_NOMEM;
-						}
-					}else{
-						cur_bridge->local_username = NULL;
-					}
-=======
-					if(_conf_parse_string(&token, "bridge local_username", &cur_bridge->local_username, saveptr)) return MOSQ_ERR_INVAL;
->>>>>>> d813e11c
+					if(conf__parse_string(&token, "bridge local_username", &cur_bridge->local_username, saveptr)) return MOSQ_ERR_INVAL;
 #else
 					log__printf(NULL, MOSQ_LOG_WARNING, "Warning: Bridge support not available.");
 #endif
@@ -1563,25 +1356,7 @@
 						log__printf(NULL, MOSQ_LOG_ERR, "Error: Invalid bridge configuration.");
 						return MOSQ_ERR_INVAL;
 					}
-<<<<<<< HEAD
-					token = strtok_r(NULL, " ", &saveptr);
-					if(token){
-						if(cur_bridge->remote_password){
-							log__printf(NULL, MOSQ_LOG_ERR, "Error: Duplicate password value in bridge configuration.");
-							return MOSQ_ERR_INVAL;
-						}
-						cur_bridge->remote_password = mosquitto__strdup(token);
-						if(!cur_bridge->remote_password){
-							log__printf(NULL, MOSQ_LOG_ERR, "Error: Out of memory.");
-							return MOSQ_ERR_NOMEM;
-						}
-					}else{
-						log__printf(NULL, MOSQ_LOG_ERR, "Error: Empty password value in configuration.");
-						return MOSQ_ERR_INVAL;
-					}
-=======
-					if(_conf_parse_string(&token, "bridge remote_password", &cur_bridge->remote_password, saveptr)) return MOSQ_ERR_INVAL;
->>>>>>> d813e11c
+					if(conf__parse_string(&token, "bridge remote_password", &cur_bridge->remote_password, saveptr)) return MOSQ_ERR_INVAL;
 #else
 					log__printf(NULL, MOSQ_LOG_WARNING, "Warning: Bridge support not available.");
 #endif
