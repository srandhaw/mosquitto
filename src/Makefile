--- conflicted
+++ resolved
@@ -8,7 +8,6 @@
 all : mosquitto
 endif
 
-<<<<<<< HEAD
 OBJS=	mosquitto.o \
 		alias_mosq.o \
 		bridge.o \
@@ -33,6 +32,7 @@
 		memory_mosq.o \
 		net.o \
 		net_mosq.o \
+		net_mosq_ocsp.o \
 		packet_datatypes.o \
 		packet_mosq.o \
 		property_broker.o \
@@ -74,10 +74,6 @@
 
 mosquitto.o : mosquitto.c mosquitto_broker_internal.h
 	${CROSS_COMPILE}${CC} $(BROKER_CFLAGS) -c $< -o $@
-=======
-mosquitto : mosquitto.o bridge.o conf.o context.o database.o logging.o loop.o memory_mosq.o persist.o net.o net_mosq_ocsp.o net_mosq.o read_handle.o read_handle_client.o read_handle_server.o read_handle_shared.o security.o security_default.o send_client_mosq.o send_mosq.o send_server.o service.o subs.o sys_tree.o time_mosq.o tls_mosq.o util_mosq.o websockets.o will_mosq.o
-	${CROSS_COMPILE}${CC} $^ -o $@ ${LDFLAGS} $(BROKER_LIBS)
->>>>>>> 74adb43c
 
 alias_mosq.o : ../lib/alias_mosq.c ../lib/alias_mosq.h
 	${CROSS_COMPILE}${CC} $(BROKER_CFLAGS) -c $< -o $@
