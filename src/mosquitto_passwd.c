/*
Copyright (c) 2012-2018 Roger Light <roger@atchoo.org>

All rights reserved. This program and the accompanying materials
are made available under the terms of the Eclipse Public License v1.0
and Eclipse Distribution License v1.0 which accompany this distribution.
 
The Eclipse Public License is available at
   http://www.eclipse.org/legal/epl-v10.html
and the Eclipse Distribution License is available at
  http://www.eclipse.org/org/documents/edl-v10.php.
 
Contributors:
   Roger Light - initial implementation and documentation.
*/

#include "config.h"

#include <errno.h>
#include <openssl/evp.h>
#include <openssl/rand.h>
#include <openssl/buffer.h>
#include <signal.h>
#include <stdio.h>
#include <stdlib.h>
#include <string.h>


#ifdef WIN32
<<<<<<< HEAD
#  include <windows.h>
#  include <process.h>
=======
#	include <process.h>
>>>>>>> 84520296
#	ifndef __cplusplus
#		if defined(_MSC_VER) && _MSC_VER < 1900
#			define bool char
#			define true 1
#			define false 0
#		else
#			include <stdbool.h>
#		endif
#	endif
#   define snprintf sprintf_s
#	include <io.h>
#	include <windows.h>
#else
#  include <stdbool.h>
#  include <unistd.h>
#  include <termios.h>
#endif

#define MAX_BUFFER_LEN 1024
#define SALT_LEN 12

int base64_encode(unsigned char *in, unsigned int in_len, char **encoded)
{
	BIO *bmem, *b64;
	BUF_MEM *bptr;

	b64 = BIO_new(BIO_f_base64());
	BIO_set_flags(b64, BIO_FLAGS_BASE64_NO_NL);
	bmem = BIO_new(BIO_s_mem());
	b64 = BIO_push(b64, bmem);
	BIO_write(b64, in, in_len);
	if(BIO_flush(b64) != 1){
		BIO_free_all(b64);
		return 1;
	}
	BIO_get_mem_ptr(b64, &bptr);
	*encoded = malloc(bptr->length+1);
	if(!(*encoded)){
		BIO_free_all(b64);
		return 1;
	}
	memcpy(*encoded, bptr->data, bptr->length);
	(*encoded)[bptr->length] = '\0';
	BIO_free_all(b64);

	return 0;
}


void print_usage(void)
{
	printf("mosquitto_passwd is a tool for managing password files for mosquitto.\n\n");
	printf("Usage: mosquitto_passwd [-c | -D] passwordfile username\n");
	printf("       mosquitto_passwd -b passwordfile username password\n");
	printf("       mosquitto_passwd -U passwordfile\n");
	printf(" -b : run in batch mode to allow passing passwords on the command line.\n");
	printf(" -c : create a new password file. This will overwrite existing files.\n");
	printf(" -D : delete the username rather than adding/updating its password.\n");
	printf(" -U : update a plain text password file to use hashed passwords.\n");
	printf("\nSee http://mosquitto.org/ for more information.\n\n");
}

int output_new_password(FILE *fptr, const char *username, const char *password)
{
	int rc;
	unsigned char salt[SALT_LEN];
	char *salt64 = NULL, *hash64 = NULL;
	unsigned char hash[EVP_MAX_MD_SIZE];
	unsigned int hash_len;
	const EVP_MD *digest;
#if OPENSSL_VERSION_NUMBER < 0x10100000L
	EVP_MD_CTX context;
#else
	EVP_MD_CTX *context;
#endif

	rc = RAND_bytes(salt, SALT_LEN);
	if(!rc){
		fprintf(stderr, "Error: Insufficient entropy available to perform password generation.\n");
		return 1;
	}

	rc = base64_encode(salt, SALT_LEN, &salt64);
	if(rc){
		free(salt64);
		fprintf(stderr, "Error: Unable to encode salt.\n");
		return 1;
	}


	digest = EVP_get_digestbyname("sha512");
	if(!digest){
		free(salt64);
		fprintf(stderr, "Error: Unable to create openssl digest.\n");
		return 1;
	}

#if OPENSSL_VERSION_NUMBER < 0x10100000L
	EVP_MD_CTX_init(&context);
	EVP_DigestInit_ex(&context, digest, NULL);
	EVP_DigestUpdate(&context, password, strlen(password));
	EVP_DigestUpdate(&context, salt, SALT_LEN);
	EVP_DigestFinal_ex(&context, hash, &hash_len);
	EVP_MD_CTX_cleanup(&context);
#else
	context = EVP_MD_CTX_new();
	EVP_DigestInit_ex(context, digest, NULL);
	EVP_DigestUpdate(context, password, strlen(password));
	EVP_DigestUpdate(context, salt, SALT_LEN);
	EVP_DigestFinal_ex(context, hash, &hash_len);
	EVP_MD_CTX_free(context);
#endif

	rc = base64_encode(hash, hash_len, &hash64);
	if(rc){
		free(salt64);
		free(hash64);
		fprintf(stderr, "Error: Unable to encode hash.\n");
		return 1;
	}

	fprintf(fptr, "%s:$6$%s$%s\n", username, salt64, hash64);
	free(salt64);
	free(hash64);

	return 0;
}

int delete_pwuser(FILE *fptr, FILE *ftmp, const char *username)
{
	char buf[MAX_BUFFER_LEN];
	char lbuf[MAX_BUFFER_LEN], *token;
	bool found = false;

	while(!feof(fptr) && fgets(buf, MAX_BUFFER_LEN, fptr)){
		memcpy(lbuf, buf, MAX_BUFFER_LEN);
		token = strtok(lbuf, ":");
		if(strcmp(username, token)){
			fprintf(ftmp, "%s", buf);
		}else{
			found = true;
		}
	}
	if(!found){
		fprintf(stderr, "Warning: User %s not found in password file.\n", username);
	}
	return 0;
}

int update_file(FILE *fptr, FILE *ftmp)
{
	char buf[MAX_BUFFER_LEN];
	char lbuf[MAX_BUFFER_LEN];
	char *username, *password;
	int rc;
	int len;

	while(!feof(fptr) && fgets(buf, MAX_BUFFER_LEN, fptr)){
		memcpy(lbuf, buf, MAX_BUFFER_LEN);
		username = strtok(lbuf, ":");
		password = strtok(NULL, ":");
		if(password){
			len = strlen(password);
			while(len && (password[len-1] == '\n' || password[len-1] == '\r')){
				password[len-1] = '\0';
				len = strlen(password);
			}
			rc = output_new_password(ftmp, username, password);
			if(rc) return rc;
		}else{
			fprintf(ftmp, "%s", username);
		}
	}
	return 0;
}

int update_pwuser(FILE *fptr, FILE *ftmp, const char *username, const char *password)
{
	char buf[MAX_BUFFER_LEN];
	char lbuf[MAX_BUFFER_LEN], *token;
	bool found = false;
	int rc = 1;

	while(!feof(fptr) && fgets(buf, MAX_BUFFER_LEN, fptr)){
		memcpy(lbuf, buf, MAX_BUFFER_LEN);
		token = strtok(lbuf, ":");
		if(strcmp(username, token)){
			fprintf(ftmp, "%s", buf);
		}else{
			rc = output_new_password(ftmp, username, password);
			found = true;
		}
	}
	if(found){
		return rc;
	}else{
		return output_new_password(ftmp, username, password);
	}
}

int gets_quiet(char *s, int len)
{
#ifdef WIN32
	HANDLE h;
	DWORD con_orig, con_quiet = 0;
	DWORD read_len = 0;

	memset(s, 0, len);
	h  = GetStdHandle(STD_INPUT_HANDLE);
	GetConsoleMode(h, &con_orig);
	con_quiet = con_orig;
	con_quiet &= ~ENABLE_ECHO_INPUT;
	con_quiet |= ENABLE_LINE_INPUT;
	SetConsoleMode(h, con_quiet);
	if(!ReadConsole(h, s, len, &read_len, NULL)){
		SetConsoleMode(h, con_orig);
		return 1;
	}
	while(s[strlen(s)-1] == 10 || s[strlen(s)-1] == 13){
		s[strlen(s)-1] = 0;
	}
	if(strlen(s) == 0){
		return 1;
	}
	SetConsoleMode(h, con_orig);

	return 0;
#else
	struct termios ts_quiet, ts_orig;
	char *rs;

	memset(s, 0, len);
	tcgetattr(0, &ts_orig);
	ts_quiet = ts_orig;
	ts_quiet.c_lflag &= ~(ECHO | ICANON);
	tcsetattr(0, TCSANOW, &ts_quiet);

	rs = fgets(s, len, stdin);
	tcsetattr(0, TCSANOW, &ts_orig);

	if(!rs){
		return 1;
	}else{
		while(s[strlen(s)-1] == 10 || s[strlen(s)-1] == 13){
			s[strlen(s)-1] = 0;
		}
		if(strlen(s) == 0){
			return 1;
		}
	}
	return 0;
#endif
}

int get_password(char *password, int len)
{
	char pw1[MAX_BUFFER_LEN], pw2[MAX_BUFFER_LEN];

	printf("Password: ");
	if(gets_quiet(pw1, MAX_BUFFER_LEN)){
		fprintf(stderr, "Error: Empty password.\n");
		return 1;
	}
	printf("\n");

	printf("Reenter password: ");
	if(gets_quiet(pw2, MAX_BUFFER_LEN)){
		fprintf(stderr, "Error: Empty password.\n");
		return 1;
	}
	printf("\n");

	if(strcmp(pw1, pw2)){
		fprintf(stderr, "Error: Passwords do not match.\n");
		return 1;
	}

	strncpy(password, pw1, len);
	return 0;
}

int copy_contents(FILE *src, FILE *dest)
{
	char buf[MAX_BUFFER_LEN];
	int len;

	rewind(src);
	rewind(dest);
	
#ifdef WIN32
	_chsize(fileno(dest), 0);
#else
	if(ftruncate(fileno(dest), 0)) return 1;
#endif

	while(!feof(src)){
		len = fread(buf, 1, MAX_BUFFER_LEN, src);
		if(len > 0){
			if(fwrite(buf, 1, len, dest) != len){
				return 1;
			}
		}else{
			return !feof(src);
		}
	}
	return 0;
}

int create_backup(const char *backup_file, FILE *fptr)
{
	FILE *fbackup;

	fbackup = fopen(backup_file, "wt");
	if(!fbackup){
		fprintf(stderr, "Error creating backup password file \"%s\", not continuing.\n", backup_file);
		return 1;
	}
	if(copy_contents(fptr, fbackup)){
		fprintf(stderr, "Error copying data to backup password file \"%s\", not continuing.\n", backup_file);
		fclose(fbackup);
		return 1;
	}
	fclose(fbackup);
	rewind(fptr);
	return 0;
}
void handle_sigint(int signal)
{
#ifndef WIN32
	struct termios ts;

	tcgetattr(0, &ts);
	ts.c_lflag |= ECHO | ICANON;
	tcsetattr(0, TCSANOW, &ts);
#endif
	exit(0);
}

int main(int argc, char *argv[])
{
	char *password_file_tmp = NULL;
	char *password_file = NULL;
	char *username = NULL;
	char *password_cmd = NULL;
	bool batch_mode = false;
	bool create_new = false;
	bool delete_user = false;
	FILE *fptr, *ftmp;
	char password[MAX_BUFFER_LEN];
	int rc;
	bool do_update_file = false;
	char *backup_file;

	signal(SIGINT, handle_sigint);
	signal(SIGTERM, handle_sigint);

	OpenSSL_add_all_digests();

	if(argc == 1){
		print_usage();
		return 1;
	}

	if(!strcmp(argv[1], "-c")){
		create_new = true;
		if(argc != 4){
			fprintf(stderr, "Error: -c argument given but password file or username missing.\n");
			return 1;
		}else{
			password_file_tmp = argv[2];
			username = argv[3];
		}
	}else if(!strcmp(argv[1], "-D")){
		delete_user = true;
		if(argc != 4){
			fprintf(stderr, "Error: -D argument given but password file or username missing.\n");
			return 1;
		}else{
			password_file_tmp = argv[2];
			username = argv[3];
		}
	}else if(!strcmp(argv[1], "-b")){
		batch_mode = true;
		if(argc != 5){
			fprintf(stderr, "Error: -b argument given but password file, username or password missing.\n");
			return 1;
		}else{
			password_file_tmp = argv[2];
			username = argv[3];
			password_cmd = argv[4];
		}
	}else if(!strcmp(argv[1], "-U")){
		if(argc != 3){
			fprintf(stderr, "Error: -U argument given but password file missing.\n");
			return 1;
		}else{
			do_update_file = true;
			password_file_tmp = argv[2];
		}
	}else if(argc == 3){
		password_file_tmp = argv[1];
		username = argv[2];
	}else{
		print_usage();
		return 1;
	}

#ifdef WIN32
	password_file = _fullpath(NULL, password_file_tmp, 0);
	if(!password_file){
		fprintf(stderr, "Error getting full path for password file.\n");
		return 1;
	}
#else
	password_file = realpath(password_file_tmp, NULL);
	if(!password_file){
		if(errno == ENOENT){
			password_file = strdup(password_file_tmp);
			if(!password_file){
				fprintf(stderr, "Error: Out of memory.\n");
				return 1;
			}
		}else{
			fprintf(stderr, "Error reading password file: %s\n", strerror(errno));
			return 1;
		}
	}
#endif

	if(create_new){
		rc = get_password(password, 1024);
		if(rc) return rc;
		fptr = fopen(password_file, "wt");
		if(!fptr){
			fprintf(stderr, "Error: Unable to open file %s for writing. %s.\n", password_file, strerror(errno));
			free(password_file);
			return 1;
		}
		free(password_file);
		rc = output_new_password(fptr, username, password);
		fclose(fptr);
		return rc;
	}else{
		fptr = fopen(password_file, "r+t");
		if(!fptr){
			fprintf(stderr, "Error: Unable to open password file %s. %s.\n", password_file, strerror(errno));
			free(password_file);
			return 1;
		}

		backup_file = malloc(strlen(password_file)+5);
		if(!backup_file){
			fprintf(stderr, "Error: Out of memory.\n");
			free(password_file);
			return 1;
		}
		snprintf(backup_file, strlen(password_file)+5, "%s.tmp", password_file);
		free(password_file);
		password_file = NULL;

		if(create_backup(backup_file, fptr)){
			fclose(fptr);
			free(backup_file);
			return 1;
		}

		ftmp = tmpfile();
		if(!ftmp){
			fprintf(stderr, "Error: Unable to open temporary file. %s.\n", strerror(errno));
			fclose(fptr);
			free(backup_file);
			return 1;
		}
		if(delete_user){
			rc = delete_pwuser(fptr, ftmp, username);
		}else if(do_update_file){
			rc = update_file(fptr, ftmp);
		}else{
			if(batch_mode){
				/* Update password for individual user */
				rc = update_pwuser(fptr, ftmp, username, password_cmd);
			}else{
				rc = get_password(password, 1024);
				if(rc){
					fclose(fptr);
					fclose(ftmp);
					unlink(backup_file);
					free(backup_file);
					return rc;
				}
				/* Update password for individual user */
				rc = update_pwuser(fptr, ftmp, username, password);
			}
		}
		if(rc){
			fclose(fptr);
			fclose(ftmp);
			unlink(backup_file);
			free(backup_file);
			return rc;
		}

		if(copy_contents(ftmp, fptr)){
			fclose(fptr);
			fclose(ftmp);
			fprintf(stderr, "Error occurred updating password file.\n");
			fprintf(stderr, "Password file may be corrupt, check the backup file: %s.\n", backup_file);
			free(backup_file);
			return 1;
		}
		fclose(fptr);
		fclose(ftmp);

		/* Everything was ok so backup no longer needed. May contain old
		 * passwords so shouldn't be kept around. */
		unlink(backup_file);
		free(backup_file);
	}

	return 0;
}<|MERGE_RESOLUTION|>--- conflicted
+++ resolved
@@ -27,12 +27,8 @@
 
 
 #ifdef WIN32
-<<<<<<< HEAD
 #  include <windows.h>
 #  include <process.h>
-=======
-#	include <process.h>
->>>>>>> 84520296
 #	ifndef __cplusplus
 #		if defined(_MSC_VER) && _MSC_VER < 1900
 #			define bool char
