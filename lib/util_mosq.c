--- conflicted
+++ resolved
@@ -157,110 +157,9 @@
 		return MOSQ_ERR_INVAL;
 	}
 
-<<<<<<< HEAD
 	sha = mosquitto__malloc(SHA_DIGEST_LENGTH);
 	memcpy(sha, tmp, SHA_DIGEST_LENGTH);
 	*bin = sha;
-=======
-	if(sublen && topiclen){
-		if((sub[0] == '$' && topic[0] != '$')
-				|| (topic[0] == '$' && sub[0] != '$')){
-
-			return MOSQ_ERR_SUCCESS;
-		}
-	}
-
-	spos = 0;
-	tpos = 0;
-
-	while(spos < sublen && tpos <= topiclen){
-		if(topic[tpos] == '+' || topic[tpos] == '#'){
-			return MOSQ_ERR_INVAL;
-		}
-		if(tpos == topiclen || sub[spos] != topic[tpos]){ /* Check for wildcard matches */
-			if(sub[spos] == '+'){
-				/* Check for bad "+foo" or "a/+foo" subscription */
-				if(spos > 0 && sub[spos-1] != '/'){
-					return MOSQ_ERR_INVAL;
-				}
-				/* Check for bad "foo+" or "foo+/a" subscription */
-				if(spos < sublen-1 && sub[spos+1] != '/'){
-					return MOSQ_ERR_INVAL;
-				}
-				spos++;
-				while(tpos < topiclen && topic[tpos] != '/'){
-					tpos++;
-				}
-				if(tpos == topiclen && spos == sublen){
-					*result = true;
-					return MOSQ_ERR_SUCCESS;
-				}
-			}else if(sub[spos] == '#'){
-				if(spos > 0 && sub[spos-1] != '/'){
-					return MOSQ_ERR_INVAL;
-				}
-				multilevel_wildcard = true;
-				if(spos+1 != sublen){
-					return MOSQ_ERR_INVAL;
-				}else{
-					*result = true;
-					return MOSQ_ERR_SUCCESS;
-				}
-			}else{
-				/* Check for e.g. foo/bar matching foo/+/# */
-				if(spos > 0
-						&& spos+2 == sublen
-						&& tpos == topiclen
-						&& sub[spos-1] == '+'
-						&& sub[spos] == '/'
-						&& sub[spos+1] == '#')
-				{
-					*result = true;
-					multilevel_wildcard = true;
-					return MOSQ_ERR_SUCCESS;
-				}
-
-				for(i=spos; i<sublen; i++){
-					if(sub[i] == '#' && i+1 != sublen){
-						return MOSQ_ERR_INVAL;
-					}
-				}
-
-				/* Valid input, but no match */
-				return MOSQ_ERR_SUCCESS;
-			}
-		}else{
-			/* sub[spos] == topic[tpos] */
-			if(tpos == topiclen-1){
-				/* Check for e.g. foo matching foo/# */
-				if(spos == sublen-3
-						&& sub[spos+1] == '/'
-						&& sub[spos+2] == '#'){
-					*result = true;
-					multilevel_wildcard = true;
-					return MOSQ_ERR_SUCCESS;
-				}
-			}
-			spos++;
-			tpos++;
-			if(spos == sublen && tpos == topiclen){
-				*result = true;
-				return MOSQ_ERR_SUCCESS;
-			}else if(tpos == topiclen && spos == sublen-1 && sub[spos] == '+'){
-				if(spos > 0 && sub[spos-1] != '/'){
-					return MOSQ_ERR_INVAL;
-				}
-				spos++;
-				*result = true;
-				return MOSQ_ERR_SUCCESS;
-			}
-		}
-	}
-	if(multilevel_wildcard == false && (tpos < topiclen || spos < sublen)){
-		*result = false;
-	}
-
->>>>>>> 2d360fd4
 	return MOSQ_ERR_SUCCESS;
 }
 
