--- conflicted
+++ resolved
@@ -310,423 +310,7 @@
 }
 
 
-<<<<<<< HEAD
 bool mosquitto_want_write(struct mosquitto *mosq)
-=======
-	return _mosquitto_reconnect(mosq, true);
-}
-
-int mosquitto_connect_async(struct mosquitto *mosq, const char *host, int port, int keepalive)
-{
-	return mosquitto_connect_bind_async(mosq, host, port, keepalive, NULL);
-}
-
-int mosquitto_connect_bind_async(struct mosquitto *mosq, const char *host, int port, int keepalive, const char *bind_address)
-{
-	int rc = _mosquitto_connect_init(mosq, host, port, keepalive, bind_address);
-	if(rc) return rc;
-
-	pthread_mutex_lock(&mosq->state_mutex);
-	mosq->state = mosq_cs_connect_async;
-	pthread_mutex_unlock(&mosq->state_mutex);
-
-	return _mosquitto_reconnect(mosq, false);
-}
-
-int mosquitto_reconnect_async(struct mosquitto *mosq)
-{
-	return _mosquitto_reconnect(mosq, false);
-}
-
-int mosquitto_reconnect(struct mosquitto *mosq)
-{
-	return _mosquitto_reconnect(mosq, true);
-}
-
-static int _mosquitto_reconnect(struct mosquitto *mosq, bool blocking)
-{
-	int rc;
-	struct _mosquitto_packet *packet;
-	if(!mosq) return MOSQ_ERR_INVAL;
-	if(!mosq->host || mosq->port <= 0) return MOSQ_ERR_INVAL;
-
-	pthread_mutex_lock(&mosq->state_mutex);
-#ifdef WITH_SOCKS
-	if(mosq->socks5_host){
-		mosq->state = mosq_cs_socks5_new;
-	}else
-#endif
-	{
-		mosq->state = mosq_cs_new;
-	}
-	pthread_mutex_unlock(&mosq->state_mutex);
-
-	pthread_mutex_lock(&mosq->msgtime_mutex);
-	mosq->last_msg_in = mosquitto_time();
-	mosq->next_msg_out = mosq->last_msg_in + mosq->keepalive;
-	pthread_mutex_unlock(&mosq->msgtime_mutex);
-
-	mosq->ping_t = 0;
-
-	_mosquitto_packet_cleanup(&mosq->in_packet);
-		
-	pthread_mutex_lock(&mosq->current_out_packet_mutex);
-	pthread_mutex_lock(&mosq->out_packet_mutex);
-
-	if(mosq->out_packet && !mosq->current_out_packet){
-		mosq->current_out_packet = mosq->out_packet;
-		mosq->out_packet = mosq->out_packet->next;
-	}
-
-	while(mosq->current_out_packet){
-		packet = mosq->current_out_packet;
-		/* Free data and reset values */
-		mosq->current_out_packet = mosq->out_packet;
-		if(mosq->out_packet){
-			mosq->out_packet = mosq->out_packet->next;
-		}
-
-		_mosquitto_packet_cleanup(packet);
-		_mosquitto_free(packet);
-	}
-	pthread_mutex_unlock(&mosq->out_packet_mutex);
-	pthread_mutex_unlock(&mosq->current_out_packet_mutex);
-
-	_mosquitto_messages_reconnect_reset(mosq);
-
-	if(mosq->sock != INVALID_SOCKET){
-        _mosquitto_socket_close(mosq); //close socket
-    }
-
-#ifdef WITH_SOCKS
-	if(mosq->socks5_host){
-		rc = _mosquitto_socket_connect(mosq, mosq->socks5_host, mosq->socks5_port, mosq->bind_address, blocking);
-	}else
-#endif
-	{
-		rc = _mosquitto_socket_connect(mosq, mosq->host, mosq->port, mosq->bind_address, blocking);
-	}
-	if(rc>0){
-		return rc;
-	}
-
-#ifdef WITH_SOCKS
-	if(mosq->socks5_host){
-		return mosquitto__socks5_send(mosq);
-	}else
-#endif
-	{
-		return _mosquitto_send_connect(mosq, mosq->keepalive, mosq->clean_session);
-	}
-}
-
-int mosquitto_disconnect(struct mosquitto *mosq)
-{
-	if(!mosq) return MOSQ_ERR_INVAL;
-
-	pthread_mutex_lock(&mosq->state_mutex);
-	mosq->state = mosq_cs_disconnecting;
-	pthread_mutex_unlock(&mosq->state_mutex);
-
-	if(mosq->sock == INVALID_SOCKET) return MOSQ_ERR_NO_CONN;
-	return _mosquitto_send_disconnect(mosq);
-}
-
-int mosquitto_publish(struct mosquitto *mosq, int *mid, const char *topic, int payloadlen, const void *payload, int qos, bool retain)
-{
-	struct mosquitto_message_all *message;
-	uint16_t local_mid;
-	int queue_status;
-
-	if(!mosq || !topic || qos<0 || qos>2) return MOSQ_ERR_INVAL;
-	if(STREMPTY(topic)) return MOSQ_ERR_INVAL;
-	if(payloadlen < 0 || payloadlen > MQTT_MAX_PAYLOAD) return MOSQ_ERR_PAYLOAD_SIZE;
-
-	if(mosquitto_pub_topic_check(topic) != MOSQ_ERR_SUCCESS){
-		return MOSQ_ERR_INVAL;
-	}
-
-	local_mid = _mosquitto_mid_generate(mosq);
-	if(mid){
-		*mid = local_mid;
-	}
-
-	if(qos == 0){
-		return _mosquitto_send_publish(mosq, local_mid, topic, payloadlen, payload, qos, retain, false);
-	}else{
-		message = _mosquitto_calloc(1, sizeof(struct mosquitto_message_all));
-		if(!message) return MOSQ_ERR_NOMEM;
-
-		message->next = NULL;
-		message->timestamp = mosquitto_time();
-		message->msg.mid = local_mid;
-		message->msg.topic = _mosquitto_strdup(topic);
-		if(!message->msg.topic){
-			_mosquitto_message_cleanup(&message);
-			return MOSQ_ERR_NOMEM;
-		}
-		if(payloadlen){
-			message->msg.payloadlen = payloadlen;
-			message->msg.payload = _mosquitto_malloc(payloadlen*sizeof(uint8_t));
-			if(!message->msg.payload){
-				_mosquitto_message_cleanup(&message);
-				return MOSQ_ERR_NOMEM;
-			}
-			memcpy(message->msg.payload, payload, payloadlen*sizeof(uint8_t));
-		}else{
-			message->msg.payloadlen = 0;
-			message->msg.payload = NULL;
-		}
-		message->msg.qos = qos;
-		message->msg.retain = retain;
-		message->dup = false;
-
-		pthread_mutex_lock(&mosq->out_message_mutex);
-		queue_status = _mosquitto_message_queue(mosq, message, mosq_md_out);
-		if(queue_status == 0){
-			if(qos == 1){
-				message->state = mosq_ms_wait_for_puback;
-			}else if(qos == 2){
-				message->state = mosq_ms_wait_for_pubrec;
-			}
-			pthread_mutex_unlock(&mosq->out_message_mutex);
-			return _mosquitto_send_publish(mosq, message->msg.mid, message->msg.topic, message->msg.payloadlen, message->msg.payload, message->msg.qos, message->msg.retain, message->dup);
-		}else{
-			message->state = mosq_ms_invalid;
-			pthread_mutex_unlock(&mosq->out_message_mutex);
-			return MOSQ_ERR_SUCCESS;
-		}
-	}
-}
-
-int mosquitto_subscribe(struct mosquitto *mosq, int *mid, const char *sub, int qos)
-{
-	if(!mosq) return MOSQ_ERR_INVAL;
-	if(mosq->sock == INVALID_SOCKET) return MOSQ_ERR_NO_CONN;
-
-	if(mosquitto_sub_topic_check(sub)) return MOSQ_ERR_INVAL;
-
-	return _mosquitto_send_subscribe(mosq, mid, sub, qos);
-}
-
-int mosquitto_unsubscribe(struct mosquitto *mosq, int *mid, const char *sub)
-{
-	if(!mosq) return MOSQ_ERR_INVAL;
-	if(mosq->sock == INVALID_SOCKET) return MOSQ_ERR_NO_CONN;
-
-	if(mosquitto_sub_topic_check(sub)) return MOSQ_ERR_INVAL;
-
-	return _mosquitto_send_unsubscribe(mosq, mid, sub);
-}
-
-int mosquitto_tls_set(struct mosquitto *mosq, const char *cafile, const char *capath, const char *certfile, const char *keyfile, int (*pw_callback)(char *buf, int size, int rwflag, void *userdata))
-{
-#ifdef WITH_TLS
-	FILE *fptr;
-
-	if(!mosq || (!cafile && !capath) || (certfile && !keyfile) || (!certfile && keyfile)) return MOSQ_ERR_INVAL;
-
-	if(cafile){
-		fptr = _mosquitto_fopen(cafile, "rt", false);
-		if(fptr){
-			fclose(fptr);
-		}else{
-			return MOSQ_ERR_INVAL;
-		}
-		mosq->tls_cafile = _mosquitto_strdup(cafile);
-
-		if(!mosq->tls_cafile){
-			return MOSQ_ERR_NOMEM;
-		}
-	}else if(mosq->tls_cafile){
-		_mosquitto_free(mosq->tls_cafile);
-		mosq->tls_cafile = NULL;
-	}
-
-	if(capath){
-		mosq->tls_capath = _mosquitto_strdup(capath);
-		if(!mosq->tls_capath){
-			return MOSQ_ERR_NOMEM;
-		}
-	}else if(mosq->tls_capath){
-		_mosquitto_free(mosq->tls_capath);
-		mosq->tls_capath = NULL;
-	}
-
-	if(certfile){
-		fptr = _mosquitto_fopen(certfile, "rt", false);
-		if(fptr){
-			fclose(fptr);
-		}else{
-			if(mosq->tls_cafile){
-				_mosquitto_free(mosq->tls_cafile);
-				mosq->tls_cafile = NULL;
-			}
-			if(mosq->tls_capath){
-				_mosquitto_free(mosq->tls_capath);
-				mosq->tls_capath = NULL;
-			}
-			return MOSQ_ERR_INVAL;
-		}
-		mosq->tls_certfile = _mosquitto_strdup(certfile);
-		if(!mosq->tls_certfile){
-			return MOSQ_ERR_NOMEM;
-		}
-	}else{
-		if(mosq->tls_certfile) _mosquitto_free(mosq->tls_certfile);
-		mosq->tls_certfile = NULL;
-	}
-
-	if(keyfile){
-		fptr = _mosquitto_fopen(keyfile, "rt", false);
-		if(fptr){
-			fclose(fptr);
-		}else{
-			if(mosq->tls_cafile){
-				_mosquitto_free(mosq->tls_cafile);
-				mosq->tls_cafile = NULL;
-			}
-			if(mosq->tls_capath){
-				_mosquitto_free(mosq->tls_capath);
-				mosq->tls_capath = NULL;
-			}
-			if(mosq->tls_certfile){
-				_mosquitto_free(mosq->tls_certfile);
-				mosq->tls_certfile = NULL;
-			}
-			return MOSQ_ERR_INVAL;
-		}
-		mosq->tls_keyfile = _mosquitto_strdup(keyfile);
-		if(!mosq->tls_keyfile){
-			return MOSQ_ERR_NOMEM;
-		}
-	}else{
-		if(mosq->tls_keyfile) _mosquitto_free(mosq->tls_keyfile);
-		mosq->tls_keyfile = NULL;
-	}
-
-	mosq->tls_pw_callback = pw_callback;
-
-
-	return MOSQ_ERR_SUCCESS;
-#else
-	return MOSQ_ERR_NOT_SUPPORTED;
-
-#endif
-}
-
-int mosquitto_tls_opts_set(struct mosquitto *mosq, int cert_reqs, const char *tls_version, const char *ciphers)
-{
-#ifdef WITH_TLS
-	if(!mosq) return MOSQ_ERR_INVAL;
-
-	mosq->tls_cert_reqs = cert_reqs;
-	if(tls_version){
-#if OPENSSL_VERSION_NUMBER >= 0x10001000L
-		if(!strcasecmp(tls_version, "tlsv1.2")
-				|| !strcasecmp(tls_version, "tlsv1.1")
-				|| !strcasecmp(tls_version, "tlsv1")){
-
-			mosq->tls_version = _mosquitto_strdup(tls_version);
-			if(!mosq->tls_version) return MOSQ_ERR_NOMEM;
-		}else{
-			return MOSQ_ERR_INVAL;
-		}
-#else
-		if(!strcasecmp(tls_version, "tlsv1")){
-			mosq->tls_version = _mosquitto_strdup(tls_version);
-			if(!mosq->tls_version) return MOSQ_ERR_NOMEM;
-		}else{
-			return MOSQ_ERR_INVAL;
-		}
-#endif
-	}else{
-#if OPENSSL_VERSION_NUMBER >= 0x10001000L
-		mosq->tls_version = _mosquitto_strdup("tlsv1.2");
-#else
-		mosq->tls_version = _mosquitto_strdup("tlsv1");
-#endif
-		if(!mosq->tls_version) return MOSQ_ERR_NOMEM;
-	}
-	if(ciphers){
-		mosq->tls_ciphers = _mosquitto_strdup(ciphers);
-		if(!mosq->tls_ciphers) return MOSQ_ERR_NOMEM;
-	}else{
-		mosq->tls_ciphers = NULL;
-	}
-
-
-	return MOSQ_ERR_SUCCESS;
-#else
-	return MOSQ_ERR_NOT_SUPPORTED;
-
-#endif
-}
-
-
-int mosquitto_tls_insecure_set(struct mosquitto *mosq, bool value)
-{
-#ifdef WITH_TLS
-	if(!mosq) return MOSQ_ERR_INVAL;
-	mosq->tls_insecure = value;
-	return MOSQ_ERR_SUCCESS;
-#else
-	return MOSQ_ERR_NOT_SUPPORTED;
-#endif
-}
-
-
-int mosquitto_tls_psk_set(struct mosquitto *mosq, const char *psk, const char *identity, const char *ciphers)
-{
-#ifdef REAL_WITH_TLS_PSK
-	if(!mosq || !psk || !identity) return MOSQ_ERR_INVAL;
-
-	/* Check for hex only digits */
-	if(strspn(psk, "0123456789abcdefABCDEF") < strlen(psk)){
-		return MOSQ_ERR_INVAL;
-	}
-	mosq->tls_psk = _mosquitto_strdup(psk);
-	if(!mosq->tls_psk) return MOSQ_ERR_NOMEM;
-
-	mosq->tls_psk_identity = _mosquitto_strdup(identity);
-	if(!mosq->tls_psk_identity){
-		_mosquitto_free(mosq->tls_psk);
-		return MOSQ_ERR_NOMEM;
-	}
-	if(ciphers){
-		mosq->tls_ciphers = _mosquitto_strdup(ciphers);
-		if(!mosq->tls_ciphers) return MOSQ_ERR_NOMEM;
-	}else{
-		mosq->tls_ciphers = NULL;
-	}
-
-	return MOSQ_ERR_SUCCESS;
-#else
-	return MOSQ_ERR_NOT_SUPPORTED;
-#endif
-}
-
-
-int mosquitto_tls_ocsp_set(struct mosquitto *mosq, int ocsp_reqs)
-{
-#ifdef WITH_TLS
-	if (ocsp_reqs==0) {
-		mosq->tls_ocsp_required = false;
-		return  MOSQ_ERR_SUCCESS;
-	}
-
-	if (ocsp_reqs==1) {
-		mosq->tls_ocsp_required = true;
-		return  MOSQ_ERR_SUCCESS;
-	}
-#endif
-
-	return MOSQ_ERR_INVAL;
-}
-
-
-int mosquitto_loop(struct mosquitto *mosq, int timeout, int max_packets)
->>>>>>> 74adb43c
 {
 	bool result = false;
 	if(mosq->out_packet || mosq->current_out_packet){
