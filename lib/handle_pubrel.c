--- conflicted
+++ resolved
@@ -69,17 +69,13 @@
 #ifdef WITH_BROKER
 	log__printf(NULL, MOSQ_LOG_DEBUG, "Received PUBREL from %s (Mid: %d)", mosq->id, mid);
 
-<<<<<<< HEAD
 	/* Immediately free, we don't do anything with Reason String or User Property at the moment */
 	mosquitto_property_free_all(&properties);
 
-	if(db__message_release(db, mosq, mid, mosq_md_in)){
-=======
 	rc = db__message_release(db, mosq, mid, mosq_md_in);
 	if(rc == MOSQ_ERR_PROTOCOL){
 		return rc;
 	}else if(rc != MOSQ_ERR_SUCCESS){
->>>>>>> e72d1d6f
 		/* Message not found. Still send a PUBCOMP anyway because this could be
 		 * due to a repeated PUBREL after a client has reconnected. */
 		log__printf(mosq, MOSQ_LOG_WARNING, "Warning: Received PUBREL from %s for an unknown packet identifier %d.", mosq->id, mid);
@@ -90,20 +86,16 @@
 #else
 	log__printf(mosq, MOSQ_LOG_DEBUG, "Client %s received PUBREL (Mid: %d)", mosq->id, mid);
 
-<<<<<<< HEAD
 	rc = send__pubcomp(mosq, mid);
 	if(rc){
-		message__remove(mosq, mid, mosq_md_in, &message);
+		message__remove(mosq, mid, mosq_md_in, &message, 2);
 		return rc;
 	}
 
-	if(!message__remove(mosq, mid, mosq_md_in, &message)){
-=======
 	rc = message__remove(mosq, mid, mosq_md_in, &message, 2);
 	if(rc){
 		return rc;
 	}else{
->>>>>>> e72d1d6f
 		/* Only pass the message on if we have removed it from the queue - this
 		 * prevents multiple callbacks for the same message. */
 		pthread_mutex_lock(&mosq->callback_mutex);
