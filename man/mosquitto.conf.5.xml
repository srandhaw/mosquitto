<?xml version='1.0' encoding='UTF-8'?>
<?xml-stylesheet type="text/xsl" href="manpage.xsl"?>

<refentry xml:id="mosquitto.conf" xmlns:xlink="http://www.w3.org/1999/xlink">
	<refmeta>
		<refentrytitle>mosquitto.conf</refentrytitle>
		<manvolnum>5</manvolnum>
		<refmiscinfo class="source">Mosquitto Project</refmiscinfo>
		<refmiscinfo class="manual">File formats and conventions</refmiscinfo>
	</refmeta>

	<refnamediv>
		<refname>mosquitto.conf</refname>
		<refpurpose>the configuration file for mosquitto</refpurpose>
	</refnamediv>

	<refsynopsisdiv>
		<cmdsynopsis>
			<command>mosquitto.conf</command>
		</cmdsynopsis>
	</refsynopsisdiv>

	<refsect1>
		<title>Description</title>
		<para><command>mosquitto.conf</command> is the configuration file for
		mosquitto. This file can reside anywhere as long as mosquitto can read
		it. By default, mosquitto does not need a configuration file and will
		use the default values listed below. See
		<citerefentry><refentrytitle>mosquitto</refentrytitle><manvolnum>8</manvolnum></citerefentry>
		for information on how to load a configuration file.</para>
	</refsect1>

	<refsect1>
		<title>File Format</title>
		<para>All lines with a # as the very first character are treated as a
		comment.</para>
		<para>Configuration lines start with a variable name. The variable
		value is separated from the name by a single space.</para>
	</refsect1>

	<refsect1>
		<title>Authentication</title>
		<para>The authentication options described below allow a wide range of
			possibilities in conjunction with the listener options. This
			section aims to clarify the possibilities.</para>
		<para>The simplest option is to have no authentication at all. This is
			the default if no other options are given. Unauthenticated
			encrypted support is provided by using the certificate based
			SSL/TLS based options cafile/capath, certfile and keyfile.</para>
		<para>MQTT provides username/password authentication as part of the
			protocol. Use the password_file option to define the valid
			usernames and passwords. Be sure to use network encryption if you
			are using this option otherwise the username and password will be
			vulnerable to interception. Use the
			<option>per_listener_settings</option> to control whether passwords
			are required globally or on a per-listener basis.</para>
		<para>When using certificate based encryption there are three options
			that affect authentication. The first is require_certificate, which
			may be set to true or false. If false, the SSL/TLS component of the
			client will verify the server but there is no requirement for the
			client to provide anything for the server: authentication is
			limited to the MQTT built in username/password. If
			require_certificate is true, the client must provide a valid
			certificate in order to connect successfully. In this case, the
			second and third options, use_identity_as_username and
			use_subject_as_username, become relevant. If set to true,
			use_identity_as_username causes the Common Name (CN) from the
			client certificate to be used instead of the MQTT username for
			access control purposes. The password is not used because it is
			assumed that only authenticated clients have valid certificates.
			This means that any CA certificates you include in cafile or capath
			will be able to issue client certificates that are valid for
			connecting to your broker. If use_identity_as_username is false,
			the client must authenticate as normal (if required by
			password_file) through the MQTT options. The same principle applies
			for the use_subject_as_username option, but the entire certificate
			subject is used as the username instead of just the CN.</para>
		<para>When using pre-shared-key based encryption through the psk_hint
			and psk_file options, the client must provide a valid identity and
			key in order to connect to the broker before any MQTT communication
			takes place. If use_identity_as_username is true, the PSK identity
			is used instead of the MQTT username for access control purposes.
			If use_identity_as_username is false, the client may still
			authenticate using the MQTT username/password if using the
			password_file option.</para>
		<para>Both certificate and PSK based encryption are configured on a
			per-listener basis.</para>
		<para>Authentication plugins can be created to augment the
			password_file, acl_file and psk_file options with e.g. SQL based
			lookups.</para>
		<para>It is possible to support multiple authentication schemes at
			once. A config could be created that had a listener for all of the
			different encryption options described above and hence a large
			number of ways of authenticating.</para>
	</refsect1>

	<refsect1>
		<title>General Options</title>
		<variablelist>
			<varlistentry>
				<term><option>acl_file</option> <replaceable>file path</replaceable></term>
				<listitem>
					<para>Set the path to an access control list file. If
						defined, the contents of the file are used to control
						client access to topics on the broker.</para>
					<para>If this parameter is defined then only the topics
						listed will have access. Topic access is added with
						lines of the format:</para>

					<para><code>topic [read|write|readwrite] &lt;topic&gt;</code></para>

					<para>The access type is controlled using "read", "write" or
						"readwrite". This parameter is optional (unless
						&lt;topic&gt; includes a space character) - if not
						given then the access is read/write.  &lt;topic&gt; can
						contain the + or # wildcards as in
						subscriptions.</para>

					<para>The first set of topics are applied to anonymous
						clients, assuming <option>allow_anonymous</option> is
						true. User specific topic ACLs are added after a user
						line as follows:</para>

					<para><code>user &lt;username&gt;</code></para>

					<para>The username referred to here is the same as in
						<option>password_file</option>. It is not the
						clientid.</para>

					<para>It is also possible to define ACLs based on pattern
						substitution within the topic. The form is the same as
						for the topic keyword, but using pattern as the
						keyword.</para>
					<para><code>pattern [read|write|readwrite] &lt;topic&gt;</code></para>

					<para>The patterns available for substition are:</para>
					<itemizedlist mark="circle">
						<listitem><para>%c to match the client id of the client</para></listitem>
						<listitem><para>%u to match the username of the client</para></listitem>
					</itemizedlist>
					<para>The substitution pattern must be the only text for
						that level of hierarchy. Pattern ACLs apply to all
						users even if the "user" keyword has previously been
						given.</para>

					<para>Example:</para>
					<para><code>pattern write sensor/%u/data</code></para>
					<para>Allow access for bridge connection messages:</para>
					<para><code>pattern write $SYS/broker/connection/%c/state</code></para>

					<para>If the first character of a line of the ACL file is a
						# it is treated as a comment.</para>

					<para>If <option>per_listener_settings</option> is
						<replaceable>true</replaceable>, this option applies to
						the current listener being configured only. If
						<option>per_listener_settings</option> is
						<replaceable>false</replaceable>, this option applies
						to all listeners.</para>

					<para>Reloaded on reload signal. The currently loaded ACLs
						will be freed and reloaded. Existing subscriptions will
						be affected after the reload.</para>
				</listitem>
			</varlistentry>
			<varlistentry>
				<term><option>allow_anonymous</option> [ true | false ]</term>
				<listitem>
					<para>Boolean value that determines whether clients that
						connect without providing a username are allowed to
						connect. If set to <replaceable>false</replaceable>
						then another means of connection should be created to
						control authenticated client access.</para>
					<para>Defaults to <replaceable>true</replaceable> if no
						other security options are set. If <option>password_file</option>
						or <option>psk_file</option> is set, or if an
						authentication plugin is loaded which implements
						username/password or TLS-PSK checks, then
						<option>allow_anonymous</option> defaults to
						<replaceable>false</replaceable>.</para>

					<para>If <option>per_listener_settings</option> is
						<replaceable>true</replaceable>, this option applies to
						the current listener being configured only. If
						<option>per_listener_settings</option> is
						<replaceable>false</replaceable>, this option applies
						to all listeners.</para>

					<para>Reloaded on reload signal.</para>
				</listitem>
			</varlistentry>
			<varlistentry>
				<term><option>allow_duplicate_messages</option> [ true | false ]</term>
				<listitem>
					<para>If a client is subscribed to multiple subscriptions
						that overlap, e.g. foo/# and foo/+/baz , then MQTT
						expects that when the broker receives a message on a
						topic that matches both subscriptions, such as
						foo/bar/baz, then the client should only receive the
						message once.</para>
					<para>Mosquitto keeps track of which clients a message has
						been sent to in order to meet this requirement. This
						option allows this behaviour to be disabled, which may
						be useful if you have a large number of clients
						subscribed to the same set of topics and want to
						minimise memory usage.</para>
					<para>It can be safely set to
						<replaceable>true</replaceable> if you know in advance
						that your clients will never have overlapping
						subscriptions, otherwise your clients must be able to
						correctly deal with duplicate messages even when then
						have QoS=2.</para>
					<para>Defaults to <replaceable>true</replaceable>.</para>

					<para>This option applies globally.</para>

					<para>Reloaded on reload signal.</para>
				</listitem>
			</varlistentry>
			<varlistentry>
				<term><option>allow_zero_length_clientid</option> [ true | false ]</term>
				<listitem>
					<para>MQTT 3.1.1 and MQTT 5 allow clients to connect with a zero
						length client id and have the broker generate a client
						id for them. Use this option to allow/disallow this
						behaviour. Defaults to true.</para>
					<para>See also the <option>auto_id_prefix</option> option.</para>

					<para>If <option>per_listener_settings</option> is
						<replaceable>true</replaceable>, this option applies to
						the current listener being configured only. If
						<option>per_listener_settings</option> is
						<replaceable>false</replaceable>, this option applies
						to all listeners.</para>

					<para>Reloaded on reload signal.</para>
				</listitem>
			</varlistentry>
			<varlistentry>
				<term><option>auth_opt_*</option> <replaceable>value</replaceable></term>
				<listitem>
					<para>Options to be passed to the auth plugin. See the
						specific plugin instructions.</para>

					<para>Applies to the current authentication plugin being configured.</para>
				</listitem>
			</varlistentry>
			<varlistentry>
				<term><option>auth_plugin</option> <replaceable>file path</replaceable></term>
				<listitem>
					<para>Specify an external module to use for authentication
						and access control. This allows custom
						username/password and access control functions to be
						created.</para>
					<para>Can be specified multiple times to load multiple
						plugins. The plugins will be processed in the order
						that they are specified.</para>
					<para>If <option>password_file</option>, or
						<option>acl_file</option> are used in the config file
						alongsize <option>auth_plugin</option>, the plugin
						checks will run after the built in checks.</para>
					<para>Not currently reloaded on reload signal.</para>
				</listitem>
			</varlistentry>
			<varlistentry>
				<term><option>auth_plugin_deny_special_chars</option> [ true | false ]</term>
				<listitem>
					<para>If <replaceable>true</replaceable> then before an ACL
						check is made, the username/client id of the client
						needing the check is searched for the presence of
						either a '+' or '#' character. If either of these
						characters is found in either the username or client
						id, then the ACL check is denied before it is sent to
						the plugin.</para>
					<para>This check prevents the case where a malicious user
						could circumvent an ACL check by using one of these
						characters as their username or client id. This is the
						same issue as was reported with mosquitto itself as
						CVE-2017-7650.</para>
					<para>If you are entirely sure that the plugin you are
						using is not vulnerable to this attack (i.e. if you
						never use usernames or client ids in topics) then you
						can disable this extra check and hence have all ACL
						checks delivered to your plugin by setting this option
						to <replaceable>false</replaceable>.</para>
					<para>Defaults to <replaceable>true</replaceable>.</para>

					<para>Applies to the current authentication plugin being configured.</para>
					<para>Not currently reloaded on reload signal.</para>
				</listitem>
			</varlistentry>
			<varlistentry>
				<term><option>auto_id_prefix</option> <replaceable>prefix</replaceable></term>
				<listitem>
					<para>If <option>allow_zero_length_clientid</option> is
						<replaceable>true</replaceable>, this option allows you
						to set a string that will be prefixed to the
						automatically generated client ids to aid visibility in
						logs. Defaults to <option>auto-</option>.</para>

					<para>If <option>per_listener_settings</option> is
						<replaceable>true</replaceable>, this option applies to
						the current listener being configured only. If
						<option>per_listener_settings</option> is
						<replaceable>false</replaceable>, this option applies
						to all listeners.</para>

					<para>Reloaded on reload signal.</para>
				</listitem>
			</varlistentry>
			<varlistentry>
				<term><option>autosave_interval</option> <replaceable>seconds</replaceable></term>
				<listitem>
					<para>The number of seconds that mosquitto will wait
						between each time it saves the in-memory database to
						disk. If set to 0, the in-memory database will only be
						saved when mosquitto exits or when receiving the
						SIGUSR1 signal. Note that this setting only has an
						effect if persistence is enabled.  Defaults to 1800
						seconds (30 minutes).</para>

					<para>This option applies globally.</para>

					<para>Reloaded on reload signal.</para>
				</listitem>
			</varlistentry>
			<varlistentry>
				<term><option>autosave_on_changes</option> [ true | false ]</term>
				<listitem>
					<para>If <replaceable>true</replaceable>, mosquitto will
						count the number of subscription changes, retained
						messages received and queued messages and if the total
						exceeds <option>autosave_interval</option> then the
						in-memory database will be saved to disk. If
						<replaceable>false</replaceable>, mosquitto will save
						the in-memory database to disk by treating
						<option>autosave_interval</option> as a time in
						seconds.</para>

					<para>This option applies globally.</para>

					<para>Reloaded on reload signal.</para>
				</listitem>
			</varlistentry>
			<varlistentry>
				<term><option>check_retain_source</option> [ true | false ]</term>
				<listitem>
					<para>This option affects the scenario when a client
						subscribes to a topic that has retained messages. It is
						possible that the client that published the retained
						message to the topic had access at the time they
						published, but that access has been subsequently
						removed. If <option>check_retain_source</option> is set
						to true, the default, the source of a retained message
						will be checked for access rights before it is
						republished. When set to false, no check will be made
						and the retained message will always be
						published.</para>
					<para>This option applies globally, regardless of the
						<option>per_listener_settings</option> option.</para>
				</listitem>
			</varlistentry>
			<varlistentry>
				<term><option>clientid_prefixes</option> <replaceable>prefix</replaceable></term>
				<listitem>
					<para>If defined, only clients that have a clientid with a
						prefix that matches clientid_prefixes will be allowed
						to connect to the broker. For example, setting
						"secure-" here would mean a client "secure-client"
						could connect but another with clientid "mqtt"
						couldn't. By default, all client ids are valid.</para>

					<para>This option applies globally.</para>

					<para>Reloaded on reload signal. Note that currently
						connected clients will be unaffected by any
						changes.</para>
				</listitem>
			</varlistentry>
			<varlistentry>
				<term><option>connection_messages</option> [ true | false ]</term>
				<listitem>
					<para>If set to <replaceable>true</replaceable>, the log
						will include entries when clients connect and
						disconnect. If set to <replaceable>false</replaceable>,
						these entries will not appear.</para>

					<para>This option applies globally.</para>

					<para>Reloaded on reload signal.</para>
				</listitem>
			</varlistentry>
			<varlistentry>
				<term><option>include_dir</option> <replaceable>dir</replaceable></term>
				<listitem>
					<para>External configuration files may be included by using
						the include_dir option. This defines a directory that
						will be searched for config files. All files that end
						in '.conf' will be loaded as a configuration file. It
						is best to have this as the last option in the main
						file. This option will only be processed from the main
						configuration file. The directory specified must not
						contain the main configuration file.</para>
					<para>The configuration files in
						<option>include_dir</option> are loaded in case
						sensitive alphabetical order, with the upper case of
						each letter ordered before the lower case of the same
						letter.</para>
						<example title="Load Order for include_dir" label="Load Order for include_dir">
							<para>Given the files
								<replaceable>b.conf</replaceable>,
								<replaceable>A.conf</replaceable>,
								<replaceable>01.conf</replaceable>,
								<replaceable>a.conf</replaceable>,
								<replaceable>B.conf</replaceable>, and
								<replaceable>00.conf</replaceable> inside
								<option>include_dir</option>, the config files
								would be loaded in this order:</para>
						<programlisting language="config">
00.conf
01.conf
A.conf
a.conf
B.conf
b.conf
</programlisting></example>
					<para>If this option is used multiple times, then each
						<option>include_dir</option> option is processed
						completely in the order that they are written in the
						main configuration file.</para>
						<example title="Load Order for Multiple include_dir" label="Load Order for Multiple include_dir">
							<para>Assuming a directory
								<replaceable>one.d</replaceable> containing
								files <replaceable>B.conf</replaceable> and
								<replaceable>C.conf</replaceable>, and a second
								directory <replaceable>two.d</replaceable>
								containing files
								<replaceable>A.conf</replaceable> and
								<replaceable>D.conf</replaceable>, and a
								config:</para>
						<programlisting language="config">
include_dir one.d
include_dir two.d
</programlisting><para>Then the config files would be loaded in this order:</para>
						<programlisting language="config">
# files from one.d
B.conf
C.conf
# files from two.d
A.conf
D.conf
</programlisting></example>
				</listitem>
			</varlistentry>
			<varlistentry>
				<term><option>log_dest</option> <replaceable>destinations</replaceable></term>
				<listitem>
					<para>Send log messages to a particular destination.
						Possible destinations are: <option>stdout</option>
						<option>stderr</option> <option>syslog</option>
						<option>topic</option>.</para>
					<para><option>stdout</option> and
						<option>stderr</option> log to the console on the
						named output.</para>
					<para><option>syslog</option> uses the userspace syslog
						facility which usually ends up in /var/log/messages or
						similar and topic logs to the broker topic
						'$SYS/broker/log/&lt;severity&gt;', where severity is
						one of D, E, W, N, I, M which are debug, error,
						warning, notice, information and message. Message type
						severity is used by the subscribe and unsubscribe
						log_type options and publishes log messages at
						$SYS/broker/log/M/subscribe and
						$SYS/broker/log/M/unsubscribe.</para>
					<para>The <option>file</option> destination requires an
						additional parameter which is the file to be logged to,
						e.g. "log_dest file /var/log/mosquitto.log". The file
						will be closed and reopened when the broker receives a
						HUP signal. Only a single file destination may be
						configured.</para>
					<para>Use "log_dest none" if you wish to disable logging.
						Defaults to stderr. This option may be specified
						multiple times.</para>
					<para>Note that if the broker is running as a Windows
						service it will default to "log_dest none" and neither
						stdout nor stderr logging is available.</para>
					<para>Reloaded on reload signal.</para>
				</listitem>
			</varlistentry>
			<varlistentry>
				<term><option>log_facility</option> <replaceable>local facility</replaceable></term>
				<listitem>
					<para>If using syslog logging (not on Windows), messages
						will be logged to the "daemon" facility by default. Use
						the <option>log_facility</option> option to choose
						which of local0 to local7 to log to instead. The option
						value should be an integer value, e.g. "log_facility 5"
						to use local5.</para>
				</listitem>
			</varlistentry>
			<varlistentry>
				<term><option>log_timestamp</option> [ true | false ]</term>
				<listitem>
					<para>Boolean value, if set to
						<replaceable>true</replaceable> a timestamp value will
						be added to each log entry. The default is
						<replaceable>true</replaceable>.</para>
					<para>Reloaded on reload signal.</para>
				</listitem>
			</varlistentry>
			<varlistentry>
				<term><option>log_timestamp_format</option> <replaceable>format</replaceable></term>
				<listitem>
					<para>Set the format of the log timestamp. If left unset,
						this is the number of seconds since the Unix epoch.
						This option is a free text string which will be passed
						to the strftime function as the format specifier. To
						get an ISO 8601 datetime, for example:</para>
					<programlisting language="config">
log_timestamp_format %Y-%m-%dT%H:%M:%S
					</programlisting>
					<para>Reloaded on reload signal.</para>
				</listitem>
			</varlistentry>

			<varlistentry>
				<term><option>log_type</option> <replaceable>types</replaceable></term>
				<listitem>
					<para>Choose types of messages to log. Possible types are:
						<replaceable>debug</replaceable>,
						<replaceable>error</replaceable>,
						<replaceable>warning</replaceable>,
						<replaceable>notice</replaceable>,
						<replaceable>information</replaceable>,
						<replaceable>subscribe</replaceable>,
						<replaceable>unsubscribe</replaceable>,
						<replaceable>websockets</replaceable>,
						<replaceable>none</replaceable>,
						<replaceable>all</replaceable>.</para>
					<para>Defaults to <replaceable>error</replaceable>,
						<replaceable>warning</replaceable>, <replaceable>notice
						</replaceable>and
						<replaceable>information</replaceable>.  This option
						may be specified multiple times. Note that the
						<replaceable>debug </replaceable>type (used for
						decoding incoming/outgoing network packets) is never
						logged in topics.</para>
					<para>Reloaded on reload signal.</para>
				</listitem>
			</varlistentry>
			<varlistentry>
				<term><option>max_inflight_bytes</option> <replaceable>count</replaceable></term>
				<listitem>
					<para>Outgoing QoS 1 and 2 messages will be allowed in flight until this byte
						limit is reached. This allows control of outgoing message rate based on
						message size rather than message count. If the limit is set to 100,
						messages of over 100 bytes are still allowed, but only a single message
						can be in flight at once.  Defaults to 0. (No limit).</para>
					<para>See also the <option>max_inflight_messages</option> option.</para>

					<para>This option applies globally.</para>

					<para>Reloaded on reload signal.</para>
				</listitem>
			</varlistentry>
			<varlistentry>
				<term><option>max_inflight_messages</option> <replaceable>count</replaceable></term>
				<listitem>
					<para>The maximum number of outgoing QoS 1 or 2 messages that can be
						in the process of being transmitted simultaneously.
						This includes messages currently going through
						handshakes and messages that are being retried.
						Defaults to 20. Set to 0 for no maximum. If set to 1,
						this will guarantee in-order delivery of
						messages.</para>

					<para>This option applies globally.</para>

					<para>Reloaded on reload signal.</para>
				</listitem>
			</varlistentry>
			<varlistentry>
				<term><option>max_keepalive</option> <replaceable>value</replaceable></term>
				<listitem>
					<para>For MQTT v5 clients, it is possible to have the
						server send a "server keepalive" value that will
						override the keepalive value set by the client.  This
						is intended to be used as a mechanism to say that the
						server will disconnect the client earlier than it
						anticipated, and that the client should use the new
						keepalive value. The max_keepalive option allows you to
						specify that clients may only connect with keepalive
						less than or equal to this value, otherwise they will
						be sent a server keepalive telling them to use
						max_keepalive. This only applies to MQTT v5 clients.
						The maximum value allowable, and default value, is
						65535. Do not set below 10 seconds.</para>

					<para>This option applies globally.</para>

					<para>Reloaded on reload signal.</para>
				</listitem>
			</varlistentry>
			<varlistentry>
				<term><option>max_packet_size</option> <replaceable>value</replaceable></term>
				<listitem>
					<para>For MQTT v5 clients, it is possible to have the
						server send a "maximum packet size" value that will
						instruct the client it will not accept MQTT packets
						with size greater than <option>value</option> bytes.
						This applies to the full MQTT packet, not just the
						payload. Setting this option to a positive value will
						set the maximum packet size to that number of bytes. If
						a client sends a packet which is larger than this
						value, it will be disconnected. This applies to all
						clients regardless of the protocol version they are
						using, but v3.1.1 and earlier clients will of course
						not have received the maximum packet size information.
						Defaults to no limit.</para>

					<para>This option applies to all clients, not just those
						using MQTT v5, but it is not possible to notify clients
						using MQTT v3.1.1 or MQTT v3.1 of the limit.</para>

					<para>Setting below 20 bytes is forbidden because it is
						likely to interfere with normal client operation even
						with small payloads.</para>

					<para>This option applies globally.</para>

					<para>Reloaded on reload signal.</para>
				</listitem>
			</varlistentry>
			<varlistentry>
				<term><option>max_queued_bytes</option> <replaceable>count</replaceable></term>
				<listitem>
					<para>The number of outgoing QoS 1 and 2 messages above those currently in-flight will be
						queued (per client) by the broker. Once this limit has been reached, subsequent
						messages will be silently dropped. This is an important option if you are sending
						messages at a high rate and/or have clients who are slow to respond or may be offline
						for extended periods of time.  Defaults to 0. (No maximum).</para>
					<para>See also the
						<option>max_queued_messages</option> option.
						If both max_queued_messages and max_queued_bytes are specified,
						packets will  be queued until the first limit is reached.
					</para>

					<para>This option applies globally.</para>

					<para>Reloaded on reload signal.</para>
				</listitem>
			</varlistentry>
			<varlistentry>
				<term><option>max_queued_messages</option> <replaceable>count</replaceable></term>
				<listitem>
					<para>The maximum number of QoS 1 or 2 messages to hold in the
						queue (per client) above those messages that are currently
						in flight. Defaults to 100. Set to 0 for no maximum (not
						recommended). See also the
						<option>queue_qos0_messages</option> and
						<option>max_queued_bytes</option> options.</para>

					<para>This option applies globally.</para>

					<para>Reloaded on reload signal.</para>
				</listitem>
			</varlistentry>
			<varlistentry>
				<term><option>memory_limit</option> <replaceable>limit</replaceable></term>
				<listitem>
                    <para>
						This option sets the maximum number of heap memory bytes that the broker
						will allocate, and hence sets a hard limit on memory use by the broker.
						Memory requests that exceed this value will be denied. The effect will
						vary depending on what has been denied. If an incoming message is being
						processed, then the message will be dropped and the publishing client
						will be disconnected. If an outgoing message is being sent, then the
						individual message will be dropped and the receiving client will be
						disconnected. Defaults to no limit.</para>
					<para>This option is only available if memory tracking support is compiled
						in.</para>
					<para>Reloaded on reload signal. Setting to a lower value and reloading will
						not result in memory being freed.</para>
				</listitem>
			</varlistentry>
			<varlistentry>
				<term><option>message_size_limit</option> <replaceable>limit</replaceable></term>
				<listitem>
					<para>This option sets the maximum publish payload size
						that the broker will allow. Received messages that
						exceed this size will not be accepted by the broker. This means that the
						message will not be forwarded on to subscribing clients, but the QoS flow
						will be completed for QoS 1 or QoS 2 messages. MQTT v5 clients using QoS 1
						or QoS 2 will receive a PUBACK or PUBREC with the "implementation specific
						error" reason code.</para>

					<para>The default value is 0, which means that all valid MQTT
						messages are accepted. MQTT imposes a maximum payload
						size of 268435455 bytes.</para>

					<para>This option applies globally.</para>

					<para>Reloaded on reload signal.</para>
				</listitem>
			</varlistentry>
			<varlistentry>
				<term><option>password_file</option> <replaceable>file path</replaceable></term>
				<listitem>
					<para>Set the path to a password file. If defined, the
						contents of the file are used to control client access
						to the broker. The file can be created using the
						<citerefentry><refentrytitle>mosquitto_passwd</refentrytitle><manvolnum>1</manvolnum></citerefentry>
						utility. If mosquitto is compiled without TLS support
						(it is recommended that TLS support is included), then
						the password file should be a text file with each line
						in the format "username:password", where the colon and
						password are optional but recommended. If
						<option>allow_anonymous</option> is set to
						<replaceable>false</replaceable>, only users defined in
						this file will be able to connect. Setting
						<option>allow_anonymous</option> to
						<replaceable>true</replaceable> when
						<replaceable>password_file</replaceable>is defined is
						valid and could be used with acl_file to have e.g. read
						only guest/anonymous accounts and defined users that
						can publish.</para>

					<para>If <option>per_listener_settings</option> is
						<replaceable>true</replaceable>, this option applies to
						the current listener being configured only. If
						<option>per_listener_settings</option> is
						<replaceable>false</replaceable>, this option applies
						to all listeners.</para>

					<para>Reloaded on reload signal. The currently loaded
						username and password data will be freed and reloaded.
						Clients that are already connected will not be
						affected.</para>
					<para>See also
						<citerefentry><refentrytitle>mosquitto_passwd</refentrytitle><manvolnum>1</manvolnum></citerefentry>.</para>
				</listitem>
			</varlistentry>
			<varlistentry>
				<term><option>per_listener_settings</option> [ true | false ]</term>
				<listitem>
					<para>If <replaceable>true</replaceable>, then
						authentication and access control settings will be
						controlled on a per-listener basis. The following
						options are affected:</para>
					<para><option>password_file</option>,
						<option>acl_file</option>, <option>psk_file</option>,
						<option>allow_anonymous</option>,
						<option>allow_zero_length_clientid</option>,
						<option>auth_plugin</option>,
						<option>auth_opt_*</option>,
						<option>auto_id_prefix</option>.</para>
					<para>Note that if set to true, then a durable client (i.e.
						with clean session set to false) that has disconnected
						will use the ACL settings defined for the listener that
						it was most recently connected to.</para>
					<para>The default behaviour is for this to be set to
						<replaceable>false</replaceable>, which maintains the
						settings behaviour from previous versions of
						mosquitto.</para>
					<para>Reloaded on reload signal.</para>
				</listitem>
			</varlistentry>
			<varlistentry>
				<term><option>persistence</option> [ true | false ]</term>
				<listitem>
					<para>If <replaceable>true</replaceable>, connection,
						subscription and message data will be written to the
						disk in mosquitto.db at the location dictated by
						persistence_location. When mosquitto is restarted, it
						will reload the information stored in mosquitto.db. The
						data will be written to disk when mosquitto closes and
						also at periodic intervals as defined by
						autosave_interval. Writing of the persistence database
						may also be forced by sending mosquitto the SIGUSR1
						signal. If <replaceable>false</replaceable>, the data
						will be stored in memory only. Defaults to
						<replaceable>false</replaceable>.</para>
					<para>The persistence file may change its format in a new
						version. The broker can currently read all old formats,
						but will only save in the latest format. It should always
						be safe to upgrade, but cautious users may wish to take a
						copy of the persistence file before installing a new
						version so that they can roll back to an earlier version
						if necessary.</para>

					<para>This option applies globally.</para>

					<para>Reloaded on reload signal.</para>
				</listitem>
			</varlistentry>
			<varlistentry>
				<term><option>persistence_file</option> <replaceable>file name</replaceable></term>
				<listitem>
					<para>The filename to use for the persistent database.
						Defaults to mosquitto.db.</para>

					<para>This option applies globally.</para>

					<para>Reloaded on reload signal.</para>
				</listitem>
			</varlistentry>
			<varlistentry>
				<term><option>persistence_location</option> <replaceable>path</replaceable></term>
				<listitem>
					<para>The path where the persistence database should be
						stored. Must end in a trailing slash. If not given,
						then the current directory is used.</para>

					<para>This option applies globally.</para>

					<para>Reloaded on reload signal.</para>
				</listitem>
			</varlistentry>
			<varlistentry>
				<term><option>persistent_client_expiration</option> <replaceable>duration</replaceable></term>
				<listitem>
					<para>This option allows persistent clients (those with
						clean session set to false) to be removed if they do
						not reconnect within a certain time frame. This is a
						non-standard option. As far as the MQTT spec is
						concerned, persistent clients persist forever.</para>
					<para>Badly designed clients may set clean session to false
						whilst using a randomly generated client id. This leads
						to persistent clients that will never reconnect. This
						option allows these clients to be removed.</para>
					<para>The expiration period should be an integer followed
						by one of h d w m y for hour, day, week, month and year
						respectively. For example:</para>
					<itemizedlist mark="circle">
						<listitem><para>persistent_client_expiration 2m</para></listitem>
						<listitem><para>persistent_client_expiration 14d</para></listitem>
						<listitem><para>persistent_client_expiration 1y</para></listitem>
					</itemizedlist>
					<para>As this is a non-standard option, the default if not
						set is to never expire persistent clients.</para>

					<para>This option applies globally.</para>

					<para>Reloaded on reload signal.</para>
				</listitem>
			</varlistentry>
			<varlistentry>
				<term><option>pid_file</option> <replaceable>file path</replaceable></term>
				<listitem>
					<para>Write a pid file to the file specified. If not given
						(the default), no pid file will be written. If the pid
						file cannot be written, mosquitto will exit. This
						option only has an effect is mosquitto is run in daemon
						mode.</para>
					<para>If mosquitto is being automatically started by an
						init script it will usually be required to write a pid
						file. This should then be configured as e.g.
						/var/run/mosquitto.pid</para>
					<para>Not reloaded on reload signal.</para>
				</listitem>
			</varlistentry>
			<varlistentry>
				<term><option>psk_file</option> <replaceable>file path</replaceable></term>
				<listitem>
					<para>Set the path to a pre-shared-key file. This option
						requires a listener to be have PSK support enabled. If
						defined, the contents of the file are used to control
						client access to the broker. Each line should be in the
						format "identity:key", where the key is a hexadecimal
						string with no leading "0x". A client connecting to a
						listener that has PSK support enabled must provide a
						matching identity and PSK to allow the encrypted
						connection to proceed.</para>

					<para>If <option>per_listener_settings</option> is
						<replaceable>true</replaceable>, this option applies to
						the current listener being configured only. If
						<option>per_listener_settings</option> is
						<replaceable>false</replaceable>, this option applies
						to all listeners.</para>

					<para>Reloaded on reload signal. The currently loaded
						identity and key data will be freed and reloaded.
						Clients that are already connected will not be
						affected.</para>
				</listitem> </varlistentry>
			<varlistentry>
				<term><option>queue_qos0_messages</option> [ true | false ]</term>
				<listitem>
					<para>Set to <replaceable>true</replaceable> to queue
						messages with QoS 0 when a persistent client is
						disconnected. These messages are included in the limit
						imposed by max_queued_messages.  Defaults to
						<replaceable>false</replaceable>.</para>
					<para>Note that the MQTT v3.1.1 spec states that only QoS 1
						and 2 messages should be saved in this situation so
						this is a non-standard option.</para>

					<para>This option applies globally.</para>

					<para>Reloaded on reload signal.</para>
				</listitem>
			</varlistentry>
			<varlistentry>
				<term><option>retain_available</option> [ true | false ]</term>
				<listitem>
					<para>If set to false, then retained messages are not
						supported. Clients that send a message with the retain
						bit will be disconnected if this option is set to
						false. Defaults to true.</para>

					<para>This option applies globally.</para>

					<para>Reloaded on reload signal.</para>
				</listitem>
			</varlistentry>
			<varlistentry>
				<term><option>retained_persistence</option> [ true | false ]</term>
				<listitem>
					<para>This is a synonym of the <option>persistence</option>
						option.</para>
					<para>Reloaded on reload signal.</para>
				</listitem>
			</varlistentry>
			<varlistentry>
				<term><option>set_tcp_nodelay</option> [ true | false ]</term>
				<listitem>
					<para>If set to true, the TCP_NODELAY option will be set on
							client sockets to disable Nagle's algorithm. This
							has the effect of reducing latency of some messages
							at potentially increasing the number of TCP packets
							being sent. Defaults to false.</para>

					<para>This option applies globally.</para>

					<para>Reloaded on reload signal.</para>
				</listitem>
			</varlistentry>
			<varlistentry>
				<term><option>sys_interval</option> <replaceable>seconds</replaceable></term>
				<listitem>
					<para>The integer number of seconds between updates of the
						$SYS subscription hierarchy, which provides status
						information about the broker. If unset, defaults to 10
						seconds.</para>
					<para>Set to 0 to disable publishing the $SYS hierarchy
						completely.</para>

					<para>This option applies globally.</para>

					<para>Reloaded on reload signal.</para>
				</listitem>
			</varlistentry>
			<varlistentry>
				<term><option>upgrade_outgoing_qos</option> [ true | false ]</term>
				<listitem>
					<para>The MQTT specification requires that the QoS of a
						message delivered to a subscriber is never upgraded to
						match the QoS of the subscription. Enabling this option
						changes this behaviour. If
						<option>upgrade_outgoing_qos</option> is set
						<replaceable>true</replaceable>, messages sent to a
						subscriber will always match the QoS of its
						subscription. This is a non-standard option not
						provided for by the spec. Defaults to
						<replaceable>false</replaceable>.</para>

					<para>This option applies globally.</para>

					<para>Reloaded on reload signal.</para>
				</listitem>
			</varlistentry>
			<varlistentry>
				<term><option>user</option> <replaceable>username</replaceable></term>
				<listitem>
					<para>When run as root, change to this user and its primary
<<<<<<< HEAD
						group on startup. If set to "mosquitto" or left unset,
						and if the "mosquitto" user does not exist, then
						mosquitto will change to the "nobody" user instead.
						If this is set to another value and mosquitto is unable
						to change to this user and group, it will exit with an
						error. The user specified must have read/write access
						to the persistence database if it is to be written. If
						run as a non-root user, this setting has no effect.
						Defaults to mosquitto.</para>
=======
						group on startup.  If mosquitto is unable to change to
						this user and group, it will exit with an error. The
						user specified must have read/write access to the
						persistence database if it is to be written, and read
						access to certificate, password, and ACL files. If run as
						a non-root user, this setting has no effect. Defaults
						to mosquitto.</para>
>>>>>>> a9d1a9f1
					<para>This setting has no effect on Windows and so you
						should run mosquitto as the user you wish it to run
						as.</para>
					<para>Not reloaded on reload signal.</para>
				</listitem>
			</varlistentry>
		</variablelist>
	</refsect1>

	<refsect1>
		<title>Listeners</title>
		<para>The network ports that mosquitto listens on can be controlled
			using listeners. The default listener options can be overridden and
			further listeners can be created.</para>
		<refsect2>
			<title>General Options</title>
			<variablelist>
				<varlistentry>
					<term><option>bind_address</option> <replaceable>address</replaceable></term>
					<listitem>
						<para>Listen for incoming network connections on the
							specified IP address/hostname only. This is useful
							to restrict access to certain network interfaces.
							To restrict access to mosquitto to the local host
							only, use "bind_address localhost". This only
							applies to the default listener. Use the
							<option>listener</option> option to control other
							listeners.</para>

						<para>It is recommended to use an explicit
							<option>listener</option> rather than rely on the
							implicit default listener options like this.</para>

						<para>Not reloaded on reload signal.</para>
					</listitem>
				</varlistentry>
				<varlistentry>
					<term><option>bind_interface</option> <replaceable>device</replaceable></term>
					<listitem>
						<para>Listen for incoming network connections only on
							the specified interface. This is similar to the
							<option>bind_address</option> option but is useful
							when an interface has multiple addresses or the
							address may change.</para>
						<para>It is valid to use this option together with
							<option>bind_address</option> for the default
							listener, or the <replaceable>bind
								address/host</replaceable> part of the
							<option>listener</option> definition.  Care should
							be taken to ensure that the address being bound to
							is on the interface being bound to.  If you set the
							<option>bind_interface</option> to be
							<replaceable>eth0</replaceable>, and
							<option>bind_address</option> to
							<replaceable>127.0.0.1</replaceable>, then the
							broker will start correctly but you will be unable
							to connect.</para>
						<para>This option is currently only available on
							Linux, and requires elevated privileges.</para>
						<para>Not reloaded on reload signal.</para>
					</listitem>
				</varlistentry>
				<varlistentry>
					<term><option>http_dir</option> <replaceable>directory</replaceable></term>
					<listitem>
						<para>When a listener is using the websockets protocol,
							it is possible to serve http data as well. Set
							<option>http_dir</option> to a directory which
							contains the files you wish to serve. If this
							option is not specified, then no normal http
							connections will be possible.</para>
						<para>Not reloaded on reload signal.</para>
					</listitem>
				</varlistentry>
				<varlistentry>
					<term><option>listener</option> <replaceable>port</replaceable> <replaceable><optional>bind address/host</optional></replaceable></term>
					<listitem>
						<para>Listen for incoming network connection on the
							specified port. A second optional argument allows
							the listener to be bound to a specific ip
							address/hostname. If this variable is used and
							neither the global <option>bind_address</option>
							nor <option>port</option> options are used then the
							default listener will not be started.</para>
						<para>The <option>bind address/host</option> option
							allows this listener to be bound to a specific IP
							address by passing an IP address or hostname. For
							websockets listeners, it is only possible to pass
							an IP address here.</para>
						<para>This option may be specified multiple times. See
							also the <option>mount_point</option>
							option.</para>
						<para>Not reloaded on reload signal.</para>
					</listitem>
				</varlistentry>
				<varlistentry>
					<term><option>max_connections</option> <replaceable>count</replaceable></term>
					<listitem>
						<para>Limit the total number of clients connected for
							the current listener. Set to <literal>-1</literal>
							to have "unlimited" connections. Note that other
							limits may be imposed that are outside the control
							of mosquitto.  See e.g.
							<citerefentry><refentrytitle>limits.conf</refentrytitle><manvolnum>5</manvolnum></citerefentry>.</para>
						<para>Not reloaded on reload signal.</para>
					</listitem>
				</varlistentry>
				<varlistentry>
					<term><option>maximum_qos</option> <replaceable>count</replaceable></term>
					<listitem>
						<para>Limit the QoS value allowed for clients connecting to this
							listener. Defaults to 2, which means any QoS can be
							used. Set to 0 or 1 to limit to those QoS values.
							This makes use of an MQTT v5 feature to notify
							clients of the limitation. MQTT v3.1.1 clients will
							not be aware of the limitation. Clients publshing
							to this listener with a too-high QoS will be
							disconnected.</para>
						<para>Not reloaded on reload signal.</para>
					</listitem>
				</varlistentry>
				<varlistentry>
					<term><option>max_topic_alias</option> <replaceable>number</replaceable></term>
					<listitem>
						<para>This option sets the maximum number topic aliases
							that an MQTT v5 client is allowed to create. This option
							applies per listener. Defaults to 10. Set to 0 to
							disallow topic aliases. The maximum value possible is 65535.</para>
						<para>Not reloaded on reload signal.</para>
					</listitem>
				</varlistentry>
				<varlistentry>
					<term><option>mount_point</option> <replaceable>topic prefix</replaceable></term>
					<listitem>
						<para>This option is used with the listener option to
							isolate groups of clients. When a client connects
							to a listener which uses this option, the string
							argument is attached to the start of all topics for
							this client. This prefix is removed when any
							messages are sent to the client.  This means a
							client connected to a listener with mount point
							<replaceable>example</replaceable> can only see
							messages that are published in the topic hierarchy
							<replaceable>example</replaceable> and below.</para>
						<para>Not reloaded on reload signal.</para>
					</listitem>
				</varlistentry>
				<varlistentry>
					<term><option>port</option> <replaceable>port number</replaceable></term>
					<listitem>
						<para>Set the network port for the default listener to
							listen on. Defaults to 1883.</para>
						<para>Not reloaded on reload signal.</para>

						<para>It is recommended to use an explicit
							<option>listener</option> rather than rely on the
							implicit default listener options like this.</para>
					</listitem>
				</varlistentry>
				<varlistentry>
					<term><option>protocol</option> <replaceable>value</replaceable></term>
					<listitem>
						<para>Set the protocol to accept for the current listener. Can
							be <option>mqtt</option>, the default, or
							<option>websockets</option> if available.</para>
						<para>Websockets support is currently disabled by
							default at compile time. Certificate based TLS may be used
							with websockets, except that only the
							<option>cafile</option>, <option>certfile</option>,
							<option>keyfile</option> and
							<option>ciphers</option> options are
							supported.</para>
						<para>Not reloaded on reload signal.</para>
					</listitem>
				</varlistentry>
				<varlistentry>
					<term><option>socket_domain</option> [ ipv4 | ipv6 ]</term>
					<listitem>
						<para>By default, a listener will attempt to listen on
							all supported IP protocol versions. If you do not
							have an IPv4 or IPv6 interface you may wish to
							disable support for either of those protocol
							versions. In particular, note that due to the
							limitations of the websockets library, it will only
							ever attempt to open IPv6 sockets if IPv6 support
							is compiled in, and so will fail if IPv6 is not
							available.</para>
						<para>Set to <option>ipv4</option> to force the
							listener to only use IPv4, or set to
							<option>ipv6</option> to force the listener to only
							use IPv6. If you want support for both IPv4 and
							IPv6, then do not use the
							<option>socket_domain</option> option.</para>
						<para>Not reloaded on reload signal.</para>
					</listitem>
				</varlistentry>
				<varlistentry>
					<term><option>use_username_as_clientid</option> [ true | false ]</term>
					<listitem>
						<para>Set <option>use_username_as_clientid</option> to
							true to replace the clientid that a client
							connected with with its username. This allows
							authentication to be tied to the clientid, which
							means that it is possible to prevent one client
							disconnecting another by using the same
							clientid. Defaults to false.</para>
						<para>If a client connects with no username it will be
							disconnected as not authorised when this option is
							set to true. Do not use in conjunction with
							<option>clientid_prefixes</option>.</para>
						<para>See also
							<option>use_identity_as_username</option>.</para>
						<para>Not reloaded on reload signal.</para>
					</listitem>
				</varlistentry>
				<varlistentry>
					<term><option>websockets_log_level</option> <replaceable>level</replaceable></term>
					<listitem>
						<para>Change the websockets logging level. This is a
							global option, it is not possible to set per
							listener. This is an integer that is interpreted by
							libwebsockets as a bit mask for its lws_log_levels
							enum. See the libwebsockets documentation for more
							details.</para>
						<para>To use this option, <option>log_type
								websockets</option> must also be enabled.
							Defaults to 0.</para>
					</listitem>
				</varlistentry>
				<varlistentry>
					<term><option>websockets_headers_size</option> <replaceable>size</replaceable></term>
					<listitem>
                        <para>Change the websockets headers size. This is a
							global option, it is not possible to set per
							listener. This option sets the size of the buffer
							used in the libwebsockets library when reading HTTP
							headers. If you are passing large header data such
							as cookies then you may need to increase this
							value. If left unset, or set to 0, then the default
							of 1024 bytes will be used.</para>
					</listitem>
				</varlistentry>
			</variablelist>
		</refsect2>
		<refsect2>
			<title>Certificate based SSL/TLS Support</title>
			<para>The following options are available for all listeners to
				configure certificate based SSL support. See also
				"Pre-shared-key based SSL/TLS support".</para>
			<variablelist>
				<varlistentry>
					<term><option>cafile</option> <replaceable>file path</replaceable></term>
					<listitem>
						<para>At least one of <option>cafile</option> or
							<option>capath</option> must be provided to enable
							SSL support.</para>
						<para><option>cafile</option> is used to define the
							path to a file containing the PEM encoded CA
							certificates that are trusted.</para>
					</listitem>
				</varlistentry>
				<varlistentry>
					<term><option>capath</option> <replaceable>directory path</replaceable></term>
					<listitem>
						<para>At least one of <option>cafile</option> or
							<option>capath</option> must be provided to enable
							SSL support.</para>
						<para><option>capath</option> is used to define a
							directory that contains PEM encoded CA certificates
							that are trusted. For <option>capath</option> to
							work correctly, the certificates files must have
							".pem" as the file ending and you must run
							"openssl rehash &lt;path to capath&gt;" each time you
							add/remove a certificate.</para>
					</listitem>
				</varlistentry>
				<varlistentry>
					<term><option>certfile</option> <replaceable>file path</replaceable></term>
					<listitem>
						<para>Path to the PEM encoded server certificate.</para>
					</listitem>
				</varlistentry>
				<varlistentry>
					<term><option>ciphers</option> <replaceable>cipher:list</replaceable></term>
					<listitem>
						<para>The list of allowed ciphers, each separated with
							a colon. Available ciphers can be obtained using
							the "openssl ciphers" command.</para>
					</listitem>
				</varlistentry>
				<varlistentry>
					<term><option>crlfile</option> <replaceable>file path</replaceable></term>
					<listitem>
						<para>If you have <option>require_certificate</option>
							set to <replaceable>true</replaceable>, you can
							create a certificate revocation list file to revoke
							access to particular client certificates. If you
							have done this, use crlfile to point to the PEM
							encoded revocation file.</para>
					</listitem>
				</varlistentry>
				<varlistentry>
					<term><option>dhparamfile</option> <replaceable>file path</replaceable></term>
					<listitem>
						<para>To allow the use of ephemeral DH key exchange,
							which provides forward security, the listener must
							load DH parameters. This can be specified with the
							dhparamfile option. The dhparamfile can be
							generated with the command e.g.</para>
						<programlisting>
openssl dhparam -out dhparam.pem 2048</programlisting>
					</listitem>
				</varlistentry>
				<varlistentry>
					<term><option>keyfile</option> <replaceable>file path</replaceable></term>
					<listitem>
						<para>Path to the PEM encoded keyfile.</para>
					</listitem>
				</varlistentry>
				<varlistentry>
					<term><option>require_certificate</option> [ true | false ]</term>
					<listitem>
						<para>By default an SSL/TLS enabled listener will
							operate in a similar fashion to a https enabled web
							server, in that the server has a certificate signed
							by a CA and the client will verify that it is a
							trusted certificate.  The overall aim is encryption
							of the network traffic.  By setting
							<option>require_certificate</option> to
							<replaceable>true</replaceable>, a client connecting
							to this listener must provide a valid certificate in
							order for the network connection to proceed. This
							allows access to the broker to be controlled outside
							of the mechanisms provided by MQTT.</para>
					</listitem>
				</varlistentry>
				<varlistentry>
					<term><option>tls_engine</option> <replaceable>engine</replaceable></term>
					<listitem>
						<para>A valid openssl engine id. These can be listed with
						openssl engine command.</para>
					</listitem>
				</varlistentry>
				<varlistentry>
					<term><option>tls_engine_kpass_sha1</option> <replaceable>engine_kpass_sha1</replaceable></term>
					<listitem>
						<para>SHA1 of the private key password when using an
							TLS engine.  Some TLS engines such as the TPM
							engine may require the use of a password in order
							to be accessed.  This option allows a hex encoded
							SHA1 hash of the password to the engine directly,
							instead of the user being prompted for the
							password.</para>
					</listitem>
				</varlistentry>
				<varlistentry>
					<term><option>tls_keyform</option> [ pem | engine ]</term>
					<listitem>
						<para>Specifies the type of private key in use when
							making TLS connections.. This can be "pem" or
							"engine". This parameter is useful when a TPM
							module is being used and the private key has been
							created with it. Defaults to "pem", which means
							normal private key files are used.</para>
					</listitem>
				</varlistentry>
				<varlistentry>
					<term><option>tls_version</option> <replaceable>version</replaceable></term>
					<listitem>
						<para>Configure the version of the TLS protocol to be
							used for this listener. Possible values are
							<replaceable>tlsv1.3</replaceable>,
							<replaceable>tlsv1.2</replaceable> and
							<replaceable>tlsv1.1</replaceable>. If left unset,
							the default of allowing all of TLS v1.3, v1.2 and
							v1.1 is used.</para>
					</listitem>
				</varlistentry>
				<varlistentry>
					<term><option>use_identity_as_username</option> [ true | false ]</term>
					<listitem>
						<para>If <option>require_certificate</option> is
							<replaceable>true</replaceable>, you may set
							<option>use_identity_as_username</option> to
							<replaceable>true</replaceable> to use the CN value
							from the client certificate as a username. If this
							is <replaceable>true</replaceable>, the
							<option>password_file</option> option will not be
							used for this listener.</para>
						<para>This takes priority over
							<option>use_subject_as_username</option> if both
							are set to <replaceable>true</replaceable>.</para>
						<para>See also
							<option>use_subject_as_username</option></para>
					</listitem>
				</varlistentry>
				<varlistentry>
					<term><option>use_subject_as_username</option> [ true | false ]</term>
					<listitem>
						<para>If <option>require_certificate</option> is
							<replaceable>true</replaceable>, you may set
							<option>use_subject_as_username</option> to
							<replaceable>true</replaceable> to use the complete subject value
							from the client certificate as a username. If this
							is <replaceable>true</replaceable>, the
							<option>password_file</option> option will not be
							used for this listener.</para>
						<para>The subject will be generated in a form similar
							to <option>CN=test client,OU=Production,O=Server,L=Nottingham,ST=Nottinghamshire,C=GB</option>.</para>
						<para>See also
							<option>use_identity_as_username</option></para>
					</listitem>
				</varlistentry>
			</variablelist>
		</refsect2>
		<refsect2>
			<title>Pre-shared-key based SSL/TLS Support</title>
			<para>The following options are available for all listeners to
				configure pre-shared-key based SSL support. See also
				"Certificate based SSL/TLS support".</para>
			<variablelist>
				<varlistentry>
					<term><option>ciphers</option> <replaceable>cipher:list</replaceable></term>
					<listitem>
						<para>When using PSK, the encryption ciphers used will
							be chosen from the list of available PSK ciphers.
							If you want to control which ciphers are available,
							use this option.  The list of available ciphers can
							be optained using the "openssl ciphers" command and
							should be provided in the same format as the output
							of that command.</para>
					</listitem>
				</varlistentry>
				<varlistentry>
					<term><option>psk_hint</option> <replaceable>hint</replaceable></term>
					<listitem>
						<para>The <option>psk_hint</option> option enables
							pre-shared-key support for this listener and also
							acts as an identifier for this listener. The hint
							is sent to clients and may be used locally to aid
							authentication. The hint is a free form string that
							doesn't have much meaning in itself, so feel free
							to be creative.</para>
						<para>If this option is provided, see
							<option>psk_file</option> to define the pre-shared
							keys to be used or create a security plugin to
							handle them.</para>
					</listitem>
				</varlistentry>
				<varlistentry>
					<term><option>tls_version</option> <replaceable>version</replaceable></term>
					<listitem>
						<para>Configure the version of the TLS protocol to be
							used for this listener. Possible values are
							<replaceable>tlsv1.3</replaceable>,
							<replaceable>tlsv1.2</replaceable> and
							<replaceable>tlsv1.1</replaceable>. If left unset,
							the default of allowing all of TLS v1.3, v1.2 and
							v1.1 is used.</para>
					</listitem>
				</varlistentry>
				<varlistentry>
					<term><option>use_identity_as_username</option> [ true | false ]</term>
					<listitem>
						<para>Set <option>use_identity_as_username</option> to
							have the psk identity sent by the client used as
							its username.  The username will be checked as
							normal, so <option>password_file</option> or
							another means of authentication checking must be
							used. No password will be used.</para>
					</listitem>
				</varlistentry>
			</variablelist>
		</refsect2>
	</refsect1>

	<refsect1>
		<title>Configuring Bridges</title>
		<para>Multiple bridges (connections to other brokers) can be configured
		using the following variables.</para>
		<para>Bridges cannot currently be reloaded on reload signal.</para>
		<variablelist>
			<varlistentry>
				<term><option>address</option> <replaceable>address[:port]</replaceable> <replaceable>[address[:port]]</replaceable></term>
				<term><option>addresses</option> <replaceable>address[:port]</replaceable> <replaceable>[address[:port]]</replaceable></term>
				<listitem>
					<para>Specify the address and optionally the port of the
						bridge to connect to. This must be given for each
						bridge connection. If the port is not specified, the
						default of 1883 is used.</para>
					<para>If you use an IPv6 address, then the port is not
						optional.</para>
					<para>Multiple host addresses can be specified on the
						address config. See the <option>round_robin</option>
						option for more details on the behaviour of bridges
						with multiple addresses.</para>
				</listitem>
			</varlistentry>
			<varlistentry>
				<term><option>bridge_attempt_unsubscribe</option> [ true | false ]</term>
				<listitem>
					<para>If a bridge has topics that have "out" direction, the
						default behaviour is to send an unsubscribe request to
						the remote broker on that topic. This means that
						changing a topic direction from "in" to "out" will not
						keep receiving incoming messages. Sending these
						unsubscribe requests is not always desirable, setting
						<option>bridge_attempt_unsubscribe</option> to
						<replaceable>false</replaceable> will disable sending
						the unsubscribe request. Defaults to
						<replaceable>true</replaceable>.</para>
				</listitem>
			</varlistentry>
			<varlistentry>
				<term><option>bridge_protocol_version</option> <replaceable>version</replaceable></term>
				<listitem>
					<para>Set the version of the MQTT protocol to use with for
						this bridge. Can be one of
						<replaceable>mqttv31</replaceable> or
						<replaceable>mqttv311</replaceable>. Defaults to
						<replaceable>mqttv31</replaceable>.</para>
				</listitem>
			</varlistentry>
			<varlistentry>
				<term><option>cleansession</option> [ true | false ]</term>
				<listitem>
					<para>Set the clean session option for this bridge. Setting
						to <replaceable>false</replaceable> (the default),
						means that all subscriptions on the remote broker are
						kept in case of the network connection dropping. If set
						to <replaceable>true</replaceable>, all subscriptions
						and messages on the remote broker will be cleaned up if
						the connection drops. Note that setting to
						<replaceable>true</replaceable> may cause a large
						amount of retained messages to be sent each time the
						bridge reconnects.</para>
					<para>If you are using bridges with
						<option>cleansession</option> set to
						<replaceable>false</replaceable> (the default), then
						you may get unexpected behaviour from incoming topics
						if you change what topics you are subscribing to. This
						is because the remote broker keeps the subscription for
						the old topic.  If you have this problem, connect your
						bridge with <option>cleansession</option> set to
						<replaceable>true</replaceable>, then reconnect with
						cleansession set to <replaceable>false</replaceable> as
						normal.</para>
				</listitem>
			</varlistentry>
			<varlistentry>
				<term><option>connection</option> <replaceable>name</replaceable></term>
				<listitem>
					<para>This variable marks the start of a new bridge
						connection. It is also used to give the bridge a name
						which is used as the client id on the remote
						broker.</para>
				</listitem>
			</varlistentry>
			<varlistentry>
				<term><option>keepalive_interval</option> <replaceable>seconds</replaceable></term>
				<listitem>
					<para>Set the number of seconds after which the bridge
						should send a ping if no other traffic has occurred.
						Defaults to 60. A minimum value of 5 seconds
						is allowed.</para>
				</listitem>
			</varlistentry>
			<varlistentry>
				<term><option>idle_timeout</option> <replaceable>seconds</replaceable></term>
				<listitem>
					<para>Set the amount of time a bridge using the lazy start
						type must be idle before it will be stopped. Defaults
						to 60 seconds.</para>
				</listitem>
			</varlistentry>
			<varlistentry>
				<term><option>local_clientid</option> <replaceable>id</replaceable></term>
				<listitem>
					<para>Set the clientid to use on the local broker. If not
						defined, this defaults to
						<option>local.&lt;remote_clientid&gt;</option>. If you are
						bridging a broker to itself, it is important that
						local_clientid and remote_clientid do not match.</para>
				</listitem>
			</varlistentry>
			<varlistentry>
				<term><option>local_password</option> <replaceable>password</replaceable></term>
				<listitem>
					<para>Configure the password to be used when connecting
						this bridge to the local broker. This may be important
						when authentication and ACLs are being used.</para>
				</listitem>
			</varlistentry>
			<varlistentry>
				<term><option>local_username</option> <replaceable>username</replaceable></term>
				<listitem>
					<para>Configure the username to be used when connecting
						this bridge to the local broker. This may be important
						when authentication and ACLs are being used.</para>
				</listitem>
			</varlistentry>
			<varlistentry>
				<term><option>notifications</option> [ true | false ]</term>
				<listitem>
					<para>If set to <replaceable>true</replaceable>, publish
						notification messages to the local and remote brokers
						giving information about the state of the bridge
						connection. Retained messages are published to the
						topic $SYS/broker/connection/&lt;remote_clientid&gt;/state
						unless otherwise set with
						<option>notification_topic</option>s.  If the message
						is 1 then the connection is active, or 0 if the
						connection has failed. Defaults to
						<replaceable>true</replaceable>.</para>
					<para>This uses the Last Will and Testament (LWT) feature.</para>
				</listitem>
			</varlistentry>
			 <varlistentry>
				<term><option>notifications_local_only</option> [ true | false ]</term>
				<listitem>
					<para>If set to <replaceable>true</replaceable>, only publish
						notification messages to the local broker giving
						information about the state of the bridge connection.
						Defaults to <replaceable>false</replaceable>.</para>
				</listitem>
			</varlistentry>
			<varlistentry>
				<term><option>notification_topic</option> <replaceable>topic</replaceable></term>
				<listitem>
					<para>Choose the topic on which notifications will be
						published for this bridge. If not set the messages will
						be sent on the topic
						$SYS/broker/connection/&lt;remote_clientid&gt;/state.</para>
				</listitem>
			</varlistentry>
			<varlistentry>
				<term><option>remote_clientid</option> <replaceable>id</replaceable></term>
				<listitem>
					<para>Set the client id for this bridge connection. If not
						defined, this defaults to 'name.hostname', where name
						is the connection name and hostname is the hostname of
						this computer.</para>
					<para>This replaces the old "clientid" option to avoid
						confusion with local/remote sides of the bridge.
						"clientid" remains valid for the time being.</para>
				</listitem>
			</varlistentry>
			<varlistentry>
				<term><option>remote_password</option> <replaceable>value</replaceable></term>
				<listitem>
					<para>Configure a password for the bridge. This is used for
						authentication purposes when connecting to a broker
						that supports MQTT v3.1 and up and requires a username
						and/or password to connect. This option is only valid
						if a remote_username is also supplied.</para>
					<para>This replaces the old "password" option to avoid
						confusion with local/remote sides of the bridge.
						"password" remains valid for the time being.</para>
				</listitem>
			</varlistentry>
			<varlistentry>
				<term><option>remote_username</option> <replaceable>name</replaceable></term>
				<listitem>
					<para>Configure a username for the bridge. This is used for
						authentication purposes when connecting to a broker
						that supports MQTT v3.1 and up and requires a username
						and/or password to connect. See also the
						<option>remote_password</option> option.</para>
					<para>This replaces the old "username" option to avoid
						confusion with local/remote sides of the bridge.
						"username" remains valid for the time being.</para>
				</listitem>
			</varlistentry>
			<varlistentry>
				<term><option>restart_timeout</option> <replaceable>base cap</replaceable></term>
				<term><option>restart_timeout</option> <replaceable>constant</replaceable></term>
				<listitem>
					<para>Set the amount of time a bridge using the automatic
						start type will wait until attempting to reconnect.</para>
					<para>This option can be configured to use a constant delay
						time in seconds, or to use a backoff mechanism based on
						"Decorrelated Jitter", which adds a degree of
						randomness to when the restart occurs, starting at the
						base and increasing up to the cap. Set a constant
						timeout of 20 seconds:</para>
						<programlisting language="config">
restart_timeout 20</programlisting>
					<para>Set backoff with a base (start value) of 10 seconds and a cap (upper
						limit) of 60 seconds:</para>
						<programlisting language="config">
restart_timeout 10 30</programlisting>
					<para>Defaults to jitter with a base of 5 seconds and cap
						of 30 seconds.</para>
				</listitem>
			</varlistentry>
			<varlistentry>
				<term><option>round_robin</option> [ true | false ]</term>
				<listitem>
					<para>If the bridge has more than one address given in the
						address/addresses configuration, the round_robin option
						defines the behaviour of the bridge on a failure of the
						bridge connection. If round_robin is
						<replaceable>false</replaceable>, the default value,
						then the first address is treated as the main bridge
						connection. If the connection fails, the other
						secondary addresses will be attempted in turn. Whilst
						connected to a secondary bridge, the bridge will
						periodically attempt to reconnect to the main bridge
						until successful.</para>
					<para>If round_robin is <replaceable>true</replaceable>,
						then all addresses are treated as equals. If a
						connection fails, the next address will be tried and if
						successful will remain connected until it fails.</para>
				</listitem>
			</varlistentry>
			<varlistentry>
				<term><option>start_type</option> [ automatic | lazy | once ]</term>
				<listitem>
					<para>Set the start type of the bridge. This controls how
						the bridge starts and can be one of three types:
						<replaceable>automatic</replaceable>, <replaceable>lazy
						</replaceable>and <replaceable>once</replaceable>. Note
						that RSMB provides a fourth start type "manual" which
						isn't currently supported by mosquitto.</para>

					<para><replaceable>automatic</replaceable> is the default
						start type and means that the bridge connection will be
						started automatically when the broker starts and also
						restarted after a short delay (30 seconds) if the
						connection fails.</para>

					<para>Bridges using the <replaceable>lazy</replaceable>
						start type will be started automatically when the
						number of queued messages exceeds the number set with
						the <option>threshold</option> option. It will be
						stopped automatically after the time set by the
						<option>idle_timeout</option> parameter. Use this start
						type if you wish the connection to only be active when
						it is needed.</para>

					<para>A bridge using the <replaceable>once</replaceable>
						start type will be started automatically when the
						broker starts but will not be restarted if the
						connection fails.</para>
				</listitem>
			</varlistentry>
			<varlistentry>
				<term><option>threshold</option> <replaceable>count</replaceable></term>
				<listitem>
					<para>Set the number of messages that need to be queued for
						a bridge with lazy start type to be restarted.
						Defaults to 10 messages.</para>
				</listitem>
			</varlistentry>
			<varlistentry>
				<term><option>topic</option> <replaceable>pattern</replaceable> [[[ out | in | both ] qos-level] local-prefix remote-prefix]</term>
				<listitem>
					<para>Define a topic pattern to be shared between the two
						brokers. Any topics matching the pattern (which may
						include wildcards) are shared. The second parameter
						defines the direction that the messages will be shared
						in, so it is possible to import messages from a remote
						broker using <replaceable>in</replaceable>, export
						messages to a remote broker using
						<replaceable>out</replaceable> or share messages in
						both directions. If this parameter is not defined, the
						default of <replaceable>out</replaceable> is used. The
						QoS level defines the publish/subscribe QoS level used
						for this topic and defaults to 0.</para>
					<para>The <replaceable>local-prefix</replaceable> and
						<replaceable>remote-prefix</replaceable> options allow
						topics to be remapped when publishing to and receiving
						from remote brokers. This allows a topic tree from the
						local broker to be inserted into the topic tree of the
						remote broker at an appropriate place.</para>
					<para>For incoming topics, the bridge will prepend the
						pattern with the remote prefix and subscribe to the
						resulting topic on the remote broker. When a matching
						incoming message is received, the remote prefix will be
						removed from the topic and then the local prefix
						added.</para>
					<para>For outgoing topics, the bridge will prepend the
						pattern with the local prefix and subscribe to the
						resulting topic on the local broker. When an outgoing
						message is processed, the local prefix will be removed
						from the topic then the remote prefix added.</para>
					<para>When using topic mapping, an empty prefix can be
						defined using the place marker
						<replaceable>""</replaceable>. Using the empty marker
						for the topic itself is also valid. The table below
						defines what combination of empty or value is
						valid. The <option>Full Local Topic</option> and
						<option>Full Remote Topic</option> show the resulting
						topics that would be used on the local and remote ends
						of the bridge. For example, for the first table row if
						you publish to <option>L/topic</option> on the local
						broker, then the remote broker will receive a message
						on the topic <option>R/topic</option>.</para>

					<informaltable>
						<tgroup cols="6">
							<thead>
								<row>
									<entry><emphasis>Pattern</emphasis></entry>
									<entry><emphasis>Local Prefix</emphasis></entry>
									<entry><emphasis>Remote Prefix</emphasis></entry>
									<entry><emphasis>Validity</emphasis></entry>
									<entry><emphasis>Full Local Topic</emphasis></entry>
									<entry><emphasis>Full Remote Topic</emphasis></entry>
							</row>
							</thead>
							<tbody>
								<row><entry>pattern</entry><entry>L/</entry><entry>R/</entry><entry>valid</entry><entry>L/pattern</entry><entry>R/pattern</entry></row>
								<row><entry>pattern</entry><entry>L/</entry><entry>""</entry><entry>valid</entry><entry>L/pattern</entry><entry>pattern</entry></row>
								<row><entry>pattern</entry><entry>""</entry><entry>R/</entry><entry>valid</entry><entry>pattern</entry><entry>R/pattern</entry></row>
								<row><entry>pattern</entry><entry>""</entry><entry>""</entry><entry>valid (no remapping)</entry><entry>pattern</entry><entry>pattern</entry></row>
								<row><entry>""</entry><entry>local</entry><entry>remote</entry><entry>valid (remap single local topic to remote)</entry><entry>local</entry><entry>remote</entry></row>
								<row><entry>""</entry><entry>local</entry><entry>""</entry><entry>invalid</entry><entry></entry><entry></entry></row>
								<row><entry>""</entry><entry>""</entry><entry>remote</entry><entry>invalid</entry><entry></entry><entry></entry></row>
								<row><entry>""</entry><entry>""</entry><entry>""</entry><entry>invalid</entry><entry></entry><entry></entry></row>
							</tbody>
						</tgroup>
					</informaltable>
					<para>To remap an entire topic tree, use e.g.:</para>
					<programlisting language="config">
topic # both 2 local/topic/ remote/topic/</programlisting>

					<para>This option can be specified multiple times per
						bridge.</para>
					<para>Care must be taken to ensure that loops are not
						created with this option. If you are experiencing high
						CPU load from a broker, it is possible that you have a
						loop where each broker is forever forwarding each other
						the same messages.</para>
					<para>See also the <option>cleansession</option> option if
						you have messages arriving on unexpected topics when
						using incoming topics.</para>

					<example title="Bridge Topic Remapping" label="Bridge Topic Remapping">
						<para>The configuration below connects a bridge to the
							broker at <option>test.mosquitto.org</option>. It
							subscribes to the remote topic
							<option>$SYS/broker/clients/total</option> and
							republishes the messages received to the local topic
							<option>test/mosquitto/org/clients/total</option></para>
						<programlisting language="config">
connection test-mosquitto-org
address test.mosquitto.org
cleansession true
topic clients/total in 0 test/mosquitto/org $SYS/broker/
</programlisting></example>

				</listitem>
			</varlistentry>
			<varlistentry>
				<term><option>try_private</option> [ true | false ]</term>
				<listitem>
					<para>If try_private is set to
						<replaceable>true</replaceable>, the bridge will
						attempt to indicate to the remote broker that it is a
						bridge not an ordinary client. If successful, this
						means that loop detection will be more effective and
						that retained messages will be propagated correctly.
						Not all brokers support this feature so it may be
						necessary to set <option>try_private</option> to
						<replaceable>false</replaceable> if your bridge does
						not connect properly.</para>
					<para>Defaults to <replaceable>true</replaceable>.</para>
				</listitem>
			</varlistentry>
		</variablelist>
		<refsect2>
			<title>SSL/TLS Support</title>
			<para>The following options are available for all bridges to
				configure SSL/TLS support.</para>
			<variablelist>
				<varlistentry>
					<term><option>bridge_alpn</option> <replaceable>alpn</replaceable></term>
					<listitem>
						<para>Configure the application layer protocol negotiation
							option for the TLS session.  Useful for brokers that support
							both websockets and MQTT on the same port.</para>
					</listitem>
				</varlistentry>
				<varlistentry>
					<term><option>bridge_cafile</option> <replaceable>file path</replaceable></term>
					<listitem>
						<para>One of <option>bridge_cafile</option> or
							<option>bridge_capath</option> must be provided to
							allow SSL/TLS support.</para>
						<para>bridge_cafile is used to define the path to a file
							containing the PEM encoded CA certificates that
							have signed the certificate for the remote broker.
						</para>
					</listitem>
				</varlistentry>
				<varlistentry>
					<term><option>bridge_capath</option> <replaceable>file path</replaceable></term>
					<listitem>
						<para>One of <option>bridge_capath</option> or
							<option>bridge_cafile</option> must be provided to
							allow SSL/TLS support.</para>
						<para>bridge_capath is used to define the path to a
							directory containing the PEM encoded CA
							certificates that have signed the certificate for
							the remote broker. For bridge_capath to work
							correctly, the certificate files must have ".crt"
							as the file ending and you must run "openssl rehash
							&lt;path to bridge_capath&gt;" each time you
							add/remove a certificate.</para>
					</listitem>
				</varlistentry>
				<varlistentry>
					<term><option>bridge_certfile</option> <replaceable>file path</replaceable></term>
					<listitem>
						<para>Path to the PEM encoded client certificate for
							this bridge, if required by the remote
							broker.</para>
					</listitem>
				</varlistentry>
				<varlistentry>
					<term><option>bridge_identity</option> <replaceable>identity</replaceable></term>
					<listitem>
						<para>Pre-shared-key encryption provides an alternative
							to certificate based encryption. A bridge can be
							configured to use PSK with the
							<option>bridge_identity</option> and
							<option>bridge_psk</option> options.  This is the
							client identity used with PSK encryption. Only one
							of certificate and PSK based encryption can be used
							on one bridge at once.</para>
					</listitem>
				</varlistentry>
				<varlistentry>
					<term><option>bridge_insecure</option> [ true | false ]</term>
					<listitem>
						<para>When using certificate based TLS, the bridge will
							attempt to verify the hostname provided in the
							remote certificate matches the host/address being
							connected to. This may cause problems in testing
							scenarios, so <option>bridge_insecure</option> may
							be set to <replaceable>false</replaceable> to
							disable the hostname verification.</para>
						<para>Setting this option to
							<replaceable>true</replaceable> means that a
							malicious third party could potentially inpersonate
							your server, so it should always be set to
							<replaceable>false</replaceable> in production
							environments.</para>
					</listitem>
				</varlistentry>
				<varlistentry>
					<term><option>bridge_keyfile</option> <replaceable>file path</replaceable></term>
					<listitem>
						<para>Path to the PEM encoded private key for this
							bridge, if required by the remote broker.</para>
					</listitem>
				</varlistentry>
				<varlistentry>
					<term><option>bridge_psk</option> <replaceable>key</replaceable></term>
					<listitem>
						<para>Pre-shared-key encryption provides an alternative
							to certificate based encryption. A bridge can be
							configured to use PSK with the
							<option>bridge_identity</option> and
							<option>bridge_psk</option> options.  This is the
							pre-shared-key in hexadecimal format with no "0x".
							Only one of certificate and PSK based encryption
							can be used on one bridge at once.</para>
					</listitem>
				</varlistentry>
				<varlistentry>
					<term><option>bridge_require_ocsp</option> [ true | false ]</term>
					<listitem>
						<para>When set to true, the bridge requires OCSP on the TLS
							connection it opens as client.</para>
					</listitem>
				</varlistentry>
				<varlistentry>
					<term><option>bridge_tls_version</option> <replaceable>version</replaceable></term>
					<listitem>
						<para>Configure the version of the TLS protocol to be
							used for this bridge. Possible values are
							<replaceable>tlsv1.3</replaceable>,
							<replaceable>tlsv1.2</replaceable> and
							<replaceable>tlsv1.1</replaceable>. Defaults to
							<replaceable>tlsv1.2</replaceable>. The remote
							broker must support the same version of TLS for the
							connection to succeed.</para>
					</listitem>
				</varlistentry>
			</variablelist>
		</refsect2>
	</refsect1>

	<refsect1>
		<title>Files</title>
		<para>mosquitto.conf</para>
	</refsect1>

	<refsect1>
		<title>Bugs</title>
		<para><command>mosquitto</command> bug information can be found at
			<ulink url="https://github.com/eclipse/mosquitto/issues"/></para>
	</refsect1>

	<refsect1>
		<title>See Also</title>
		<simplelist type="inline">
			<member>
				<citerefentry>
					<refentrytitle><link xlink:href="mosquitto-8.html">mosquitto</link></refentrytitle>
					<manvolnum>8</manvolnum>
				</citerefentry>
			</member>
			<member>
				<citerefentry>
					<refentrytitle><link xlink:href="mosquitto_passwd-1.html">mosquitto_passwd</link></refentrytitle>
					<manvolnum>1</manvolnum>
				</citerefentry>
			</member>
			<member>
				<citerefentry>
					<refentrytitle><link xlink:href="mosquitto-tls-7.html">mosquitto-tls</link></refentrytitle>
					<manvolnum>7</manvolnum>
				</citerefentry>
			</member>
			<member>
				<citerefentry>
					<refentrytitle><link xlink:href="mqtt-7.html">mqtt</link></refentrytitle>
					<manvolnum>7</manvolnum>
				</citerefentry>
			</member>
			<member>
				<citerefentry>
					<refentrytitle><link xlink:href="http://linux.die.net/man/5/limits.conf">limits.conf</link></refentrytitle>
					<manvolnum>5</manvolnum>
				</citerefentry>
			</member>
		</simplelist>
	</refsect1>

	<refsect1>
		<title>Author</title>
		<para>Roger Light <email>roger@atchoo.org</email></para>
	</refsect1>
</refentry><|MERGE_RESOLUTION|>--- conflicted
+++ resolved
@@ -974,7 +974,6 @@
 				<term><option>user</option> <replaceable>username</replaceable></term>
 				<listitem>
 					<para>When run as root, change to this user and its primary
-<<<<<<< HEAD
 						group on startup. If set to "mosquitto" or left unset,
 						and if the "mosquitto" user does not exist, then
 						mosquitto will change to the "nobody" user instead.
@@ -984,15 +983,6 @@
 						to the persistence database if it is to be written. If
 						run as a non-root user, this setting has no effect.
 						Defaults to mosquitto.</para>
-=======
-						group on startup.  If mosquitto is unable to change to
-						this user and group, it will exit with an error. The
-						user specified must have read/write access to the
-						persistence database if it is to be written, and read
-						access to certificate, password, and ACL files. If run as
-						a non-root user, this setting has no effect. Defaults
-						to mosquitto.</para>
->>>>>>> a9d1a9f1
 					<para>This setting has no effect on Windows and so you
 						should run mosquitto as the user you wish it to run
 						as.</para>
